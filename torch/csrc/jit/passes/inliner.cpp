--- conflicted
+++ resolved
@@ -27,19 +27,13 @@
       } break;
       case prim::CallMethod: {
         const std::string& name = cur->s(attr::name);
-<<<<<<< HEAD
-        auto function =
-            cur->input(0)->type()->expect<ClassType>()->getMethod(name);
-        if (recurse) {
-          Inline(*function->graph(), recurse);
-        }
-        inlineCallTo(cur, *function->graph());
-=======
         if (auto class_type = cur->input(0)->type()->cast<ClassType>()) {
           auto function = class_type->getMethod(name);
+          if (recurse) {
+            Inline(*function->graph(), recurse);
+          }
           inlineCallTo(cur, *function->graph());
         }
->>>>>>> afb7a162
       } break;
       default: {
         for (auto b : cur->blocks()) {
