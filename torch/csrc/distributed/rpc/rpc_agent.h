--- conflicted
+++ resolved
@@ -2,16 +2,12 @@
 
 #include <torch/csrc/distributed/rpc/future_message.h>
 #include <torch/csrc/distributed/rpc/message.h>
-//#include <torch/csrc/distributed/rpc/types.h>
+#include <torch/csrc/distributed/rpc/types.h>
 
 namespace torch {
 namespace distributed {
 namespace rpc {
 
-using worker_id_t = int16_t;
-
-<<<<<<< HEAD
-=======
 // A globally unique ID to identify an RpcAgent
 struct WorkerId {
   WorkerId(std::string name, int id)
@@ -26,7 +22,6 @@
   const std::string name_;
   const worker_id_t id_;
 };
->>>>>>> e07d00d4
 
 // ``RpcAgent`` is the base class for sending and receiving RPC messages. It
 // provides a unified ``send`` API for both request and response messages, and
@@ -81,6 +76,8 @@
   // Return a reference to the ``WorkerId`` of the given ``workerName``.
   virtual const WorkerId& getWorkerId(const std::string& workerName) const = 0;
 
+  virtual const WorkerId& getWorkerId(worker_id_t id) const = 0;
+
   // Call sync and join all internal threads. This method should be called
   // before every RPC process exits.
   virtual void join() = 0;
