--- conflicted
+++ resolved
@@ -12,41 +12,6 @@
 namespace jit {
 namespace script {
 
-<<<<<<< HEAD
-=======
-// first class mode runs models as first class objects,
-// and does not force inlining everywhere. This is experimental
-// as we bring up the system since it will degrade performance
-// and may introduce bugs. test_jit.py provides context managers
-// that enable it for specific tests.
-thread_local bool experimental_run_as_first_class = false;
-bool& getFirstClassMode() {
-  return experimental_run_as_first_class;
-}
-
-struct RecursiveMethodCallError : public std::exception {};
-void placeholderCreator(Function&) {
-  throw RecursiveMethodCallError();
-}
-
-void Function::ensure_defined() {
-  try {
-    if (function_creator_) {
-      auto creator = function_creator_;
-      function_creator_ = placeholderCreator;
-      creator(*this);
-      function_creator_ = nullptr;
-    }
-  } catch (RecursiveMethodCallError&) {
-    throw ErrorReport() // TODO: once lower_first_class methods is removed
-                        // re-establish callsite info for debugging
-        << " method '" << name() << "' is called recursively. "
-        << "Recursive calls are not supported";
-  }
-  check_single_output();
-}
-
->>>>>>> 9deab0cf
 void Module::to(at::Device device, at::ScalarType dtype, bool non_blocking) {
   to_impl(device, dtype, non_blocking);
 }
