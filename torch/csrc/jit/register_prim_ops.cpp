#include <aten/src/ATen/Context.h>
#include <torch/csrc/autograd/edge.h>
#include <torch/csrc/autograd/function.h>
#include <torch/csrc/autograd/generated/variable_factories.h>
#include <torch/csrc/autograd/profiler.h>
#include <torch/csrc/autograd/variable.h>
#include <torch/csrc/jit/custom_operator.h>
#include <torch/csrc/jit/fuser/interface.h>
#include <torch/csrc/jit/graph_executor.h>
#include <torch/csrc/jit/ir.h>
#include <torch/csrc/jit/operator.h>
#include <torch/csrc/jit/pickler.h>
#include <torch/csrc/jit/print_handler.h>
#include <torch/csrc/jit/profiling_record.h>
#include <torch/csrc/jit/script/compilation_unit.h>
#include <torch/csrc/jit/script/error_report.h>
#include <torch/csrc/jit/script/jit_exception.h>
#include <torch/csrc/jit/script/logging.h>

#include <ATen/ExpandUtils.h>
#include <ATen/Parallel.h>
#include <ATen/WrapDimUtils.h>
#include <ATen/core/Dict.h>
#include <ATen/core/ivalue.h>
#include <c10/core/thread_pool.h>
#include <c10/util/SmallVector.h>

#include <algorithm>
#include <bitset>
#include <cctype>
#include <cmath>
#include <exception>
#include <fstream>
#include <iostream>
#include <limits>
#include <memory>
#include <mutex>
#include <ostream>
#include <stdexcept>
#include <string>
#include <typeinfo>
#include <unordered_map>
#include <unordered_set>
#include <utility>
#include <vector>

namespace torch {
namespace jit {

namespace {

Operation noop(const Node* n) {
  return [](Stack& stack) { return 0; };
}

c10::OperatorOptions aliasAnalysisFromSchema() {
  c10::OperatorOptions result;
  result.setAliasAnalysis(c10::AliasAnalysisKind::FROM_SCHEMA);
  return result;
}

c10::OperatorOptions aliasAnalysisSpecialCase() {
  c10::OperatorOptions result;
  result.setAliasAnalysis(c10::AliasAnalysisKind::INTERNAL_SPECIAL_CASE);
  return result;
}

// using the rules from python_arg_parser FunctionParameter::check
// tensor cannot have grad set, tensor must be 0 dim,
// and if the dest is an int the source must be integral type
void checkImplicitTensorToNum(at::Tensor t, bool toInt) {
  if (autograd::as_variable_ref(t).requires_grad()) {
    throw std::runtime_error(
        "Cannot input a tensor that requires grad as a scalar argument");
  }
  if (t.sizes().size() != 0) {
    throw std::runtime_error(
        "Cannot input a tensor of dimension other than 0 as a scalar argument");
  }
  if (toInt && !isIntegralType(t.scalar_type())) {
    std::stringstream ss;
    ss << "Cannot input a tensor of type " << t.scalar_type()
       << " as an integral argument";
    throw std::runtime_error(ss.str());
  }
}

template <typename dtype> // int64_t, bool, double
Operation listConstruct(int64_t num_inputs) {
  return [=](Stack& stack) {
    auto inputs = peekSlice(stack, 0, num_inputs, num_inputs);
    std::vector<dtype> vals =
        fmap(inputs, [](const IValue& v) { return v.to<dtype>(); });
    drop(stack, num_inputs);
    push(stack, std::move(vals));
    return 0;
  };
}

static int64_t floordiv(int64_t a, int64_t b) {
  if (b == 0) {
    throw std::runtime_error("division by 0");
  }
  if ((a > 0) == (b > 0)) {
    // simple case, both have same sign
    return a / b;
  } else {
    // in python division rounds down, it doesnt not truncate like in c++
    auto r = lldiv(a, b);
    return (r.rem) ? r.quot - 1 : r.quot;
  }
}
void checkDoubleInRange(double a) {
  if (std::isnan(a) || std::isinf(a) ||
      a > double(std::numeric_limits<int64_t>::max()) ||
      a < double(std::numeric_limits<int64_t>::min())) {
    throw c10::Error(
        "Cannot convert float " + std::to_string(a) + " to integer", "");
    return;
  }
}
static int64_t floor(double a) {
  checkDoubleInRange(a);
  return std::floor(a);
}
static int64_t ceil(double a) {
  checkDoubleInRange(a);
  return std::ceil(a);
}

static int64_t gcd(int64_t a, int64_t b) {
  while (b != 0) {
    int64_t r = a % b;
    a = b;
    b = r;
  }
  // in python gcd returns non-negative values
  return std::abs(a);
}

int64_t partProduct(int n, int m) {
  if (m <= (n + 1))
    return (int64_t)n;
  if (m == (n + 2))
    return (int64_t)n * m;
  int k = (n + m) / 2;
  if ((k & 1) != 1)
    k = k - 1;
  return partProduct(n, k) * partProduct(k + 2, m);
}

void loop(int n, int64_t& p, int64_t& r) {
  if (n <= 2)
    return;
  loop(n / 2, p, r);
  p = p * partProduct(n / 2 + 1 + ((n / 2) & 1), n - 1 + (n & 1));
  r = r * p;
}

int nminussumofbits(int v) {
  long w = (long)v;
  w -= (0xaaaaaaaa & w) >> 1;
  w = (w & 0x33333333) + ((w >> 2) & 0x33333333);
  w = (w + (w >> 4)) & 0x0f0f0f0f;
  w += w >> 8;
  w += w >> 16;
  return v - (int)(w & 0xff);
}

int64_t factorial(int n) {
  if (n < 0) {
    throw std::runtime_error("factorial() not defined for negative values");
  }
  int64_t p = 1, r = 1;
  loop(n, p, r);
  return r << nminussumofbits(n);
}
static const double degToRad = std::acos(-1.0) / 180.0;
static const double radToDeg = 180.0 / std::acos(-1.0);
double degrees(double x) {
  return x * radToDeg;
}
double radians(double x) {
  return x * degToRad;
}

// reference function THPVariable_to in python_variable_methods.cpp
static at::Tensor to_dispatch(
    at::Tensor self,
    c10::optional<at::Device> device,
    c10::optional<at::ScalarType> scalarType,
    bool non_blocking,
    bool copy) {
  if (device && device->is_cuda()) {
    at::globalContext().lazyInitCUDA();
  }
  if (!device && !scalarType && !copy) {
    return self;
  } else if (!device) {
    return self.to(*scalarType, non_blocking, copy);
  } else if (!scalarType) {
    return self.to(*device, non_blocking, copy);
  } else {
    return self.to(*device, *scalarType, non_blocking, copy);
  }
}

// Convert an python index (which may be negative) into an index usable for a
// C++ container
int64_t normalizeIndex(int64_t idx, int64_t list_size) {
  if (idx < 0) {
    // Handle negative indexing
    idx = list_size + idx;
  }
  return idx;
}

RegisterOperators reg(
    {Operator(
         prim::profile,
         [](const Node* node) {
           auto callback = node->cast<ProfileOp>()->getCallback();
           return [callback](Stack& stack) {
             callback(stack);
             return 0;
           };
         },
         aliasAnalysisSpecialCase()),
     Operator(
         prim::FusionGroup,
         [](const Node* node) {
           const auto key = registerFusion(node);
           return [key](Stack& stack) {
             RECORD_FUNCTION("FusionGroup", std::vector<c10::IValue>());
             runFusion(key, stack);
             return 0;
           };
         },
         aliasAnalysisSpecialCase()),
     Operator(
         "prim::Guard(Tensor(a) t) -> Tensor(a)",
         [](const Node* node) {
           return [](Stack& stack) {
             AT_ERROR("Should be replaced by prim::BailOut");
             return 0;
           };
         },
         aliasAnalysisFromSchema()),
     Operator(
         "prim::BailOut(...) -> Tensor(a)",
         [](const Node* /* node */) {
           return [](Stack& /* stack */) {
             AT_ERROR("prim::BailOut not yet implemented"); // NOLINT
             return 0;
           };
         },
         aliasAnalysisFromSchema()),
     Operator(
         "prim::rangelist(int n) -> int[]",
         [](Stack& stack) {
           int64_t n;
           pop(stack, n);
           c10::List<int64_t> elems;
           elems.reserve(n);
           for (int i = 0; i < n; i++) {
             elems.push_back(i);
           }
           push(stack, std::move(elems));
           return 0;
         },
         aliasAnalysisFromSchema()),
     Operator(
         "prim::Bool(Tensor a) -> bool",
         [](Stack& stack) {
           at::Tensor a;
           pop(stack, a);
           push(stack, a.is_nonzero());
           return 0;
         },
         aliasAnalysisFromSchema()),
     Operator(
         "prim::Bool(int a) -> bool",
         [](Stack& stack) {
           int64_t i;
           pop(stack, i);
           push(stack, (bool)i);
           return 0;
         },
         aliasAnalysisFromSchema()),
     Operator(
         "prim::Bool(float a) -> bool",
         [](Stack& stack) {
           double d;
           pop(stack, d);
           push(stack, (bool)d);
           return 0;
         },
         aliasAnalysisFromSchema()),
     Operator(
         "prim::Int(Tensor a) -> int",
         [](Stack& stack) {
           at::Tensor a;
           pop(stack, a);
           push(stack, a.item<int64_t>());
           return 0;
         },
         aliasAnalysisFromSchema()),
     Operator(
         "prim::Float(Tensor a) -> float",
         [](Stack& stack) {
           at::Tensor a;
           pop(stack, a);
           push(stack, a.item<double>());
           return 0;
         },
         aliasAnalysisFromSchema()),
     Operator(
         "prim::ImplicitTensorToNum(Tensor a) -> Scalar",
         [](const Node* node) -> Operation {
           if (node->output()->type() == IntType::get()) {
             return [](Stack& stack) {
               at::Tensor a;
               pop(stack, a);
               checkImplicitTensorToNum(a, /*to int*/ true);
               push(stack, a.item<int64_t>());
               return 0;
             };
           } else {
             return [](Stack& stack) {
               at::Tensor a;
               pop(stack, a);
               checkImplicitTensorToNum(a, /*to int*/ false);
               push(stack, a.item<double>());
               return 0;
             };
           }
         },
         aliasAnalysisFromSchema()),
     Operator(
         "prim::NumToTensor(Scalar a) -> Tensor",
         [](Stack& stack) {
           at::Scalar s;
           pop(stack, s);
           push(stack, autograd::make_variable(at::scalar_to_tensor(s)));
           return 0;
         },
         aliasAnalysisFromSchema()),
     // note: this op needs to share a name with the Scalar -> Tensor conversion
     // because all _to_tensor conversion have to have the same operator namet
     Operator(
         "prim::NumToTensor(bool a) -> Tensor",
         [](Stack& stack) {
           bool b;
           pop(stack, b);
           push(stack, autograd::make_variable(at::scalar_to_tensor(b)));
           return 0;
         },
         aliasAnalysisFromSchema()),
     Operator(
         "prim::Float(Scalar a) -> float",
         [](Stack& stack) {
           IValue scalar;
           pop(stack, scalar);
           if (scalar.isDouble()) {
             push(stack, std::move(scalar));
           } else {
             push(stack, static_cast<double>(scalar.toInt()));
           }
           return 0;
         },
         aliasAnalysisFromSchema()),
     Operator(
         "prim::Float(int a) -> float",
         [](Stack& stack) {
           int64_t i;
           pop(stack, i);
           push(stack, (float)i);
           return 0;
         },
         aliasAnalysisFromSchema()),
     Operator(
         "prim::Int(float a) -> int",
         [](Stack& stack) {
           double d;
           pop(stack, d);
           push(stack, (int64_t)d);
           return 0;
         },
         aliasAnalysisFromSchema()),
     Operator(
         "prim::Float(bool a) -> float",
         [](Stack& stack) {
           bool b;
           pop(stack, b);
           push(stack, (float)b);
           return 0;
         },
         aliasAnalysisFromSchema()),
     Operator(
         "prim::Int(bool a) -> int",
         [](Stack& stack) {
           bool b;
           pop(stack, b);
           push(stack, (int)b);
           return 0;
         },
         aliasAnalysisFromSchema()),
     Operator(
         "prim::Int(Scalar a) -> int",
         [](Stack& stack) {
           IValue scalar;
           pop(stack, scalar);
           if (scalar.isInt()) {
             push(stack, std::move(scalar));
           } else {
             push(stack, static_cast<int64_t>(scalar.toDouble()));
           }
           return 0;
         },
         aliasAnalysisFromSchema()),
     Operator(
         "prim::Float(str a) -> float",
         [](Stack& stack) {
           auto s = pop(stack).toString();
           if (s->string() == "inf")
             push(stack, std::numeric_limits<double>::infinity());
           else if (s->string() == "-inf")
             push(stack, -std::numeric_limits<double>::infinity());
           else
             AT_ERROR(
                 "Only 'inf' or '-inf' can be cast to a float, but got '",
                 s->string(),
                 "'");
           return 0;
         },
         aliasAnalysisFromSchema()),
     Operator(
         "aten::device(str a) -> Device",
         [](Stack& stack) {
           push(stack, c10::Device(pop(stack).toStringRef()));
           return 0;
         },
         aliasAnalysisFromSchema()),
     // reference function parse_to_conversion in python_arg_parsing.h
     Operator(
         "aten::to(Tensor(a) self, Device? device, int? dtype=None, bool non_blocking=False, bool copy=False) -> Tensor(a|b)",
         [](Stack& stack) {
           bool non_blocking;
           bool copy;
           pop(stack, non_blocking, copy);
           c10::optional<at::ScalarType> scalarType =
               pop(stack).toOptional<at::ScalarType>();
           c10::optional<c10::Device> device =
               pop(stack).toOptional<c10::Device>();
           at::Tensor self = pop(stack).toTensor();
           push(
               stack,
               to_dispatch(self, device, scalarType, non_blocking, copy));
           return 0;
         },
         aliasAnalysisFromSchema()),
     Operator(
         "aten::to(Tensor(a) self, int? dtype=None, bool non_blocking=False, bool copy=False) -> Tensor(a|b)",
         [](Stack& stack) {
           bool non_blocking;
           bool copy;
           pop(stack, non_blocking, copy);
           c10::optional<at::ScalarType> scalarType =
               pop(stack).toOptional<at::ScalarType>();
           c10::optional<c10::Device> device = c10::nullopt;
           at::Tensor self = pop(stack).toTensor();
           push(
               stack,
               to_dispatch(self, device, scalarType, non_blocking, copy));
           return 0;
         },
         aliasAnalysisFromSchema()),
     Operator(
         "aten::to(Tensor(a) self, bool non_blocking=False, bool copy=False) -> Tensor(a|b)",
         [](Stack& stack) {
           at::Tensor self;
           bool non_blocking;
           bool copy;
           pop(stack, self, non_blocking, copy);
           c10::optional<c10::Device> device = c10::nullopt;
           c10::optional<at::ScalarType> scalarType = c10::nullopt;
           push(
               stack,
               to_dispatch(self, device, scalarType, non_blocking, copy));
           return 0;
         },
         aliasAnalysisFromSchema()),
     Operator(
         "aten::eq(Device a, Device b) -> bool",
         [](Stack& stack) {
           auto a = pop(stack).toDevice();
           auto b = pop(stack).toDevice();
           push(stack, a == b);
           return 0;
         },
         aliasAnalysisFromSchema()),
     Operator(
         "prim::device(Tensor a) -> Device",
         [](Stack& stack) {
           push(stack, pop(stack).toTensor().device());
           return 0;
         },
         aliasAnalysisFromSchema()),
     Operator(
         "prim::dtype(Tensor a) -> int",
         [](Stack& stack) {
           at::Tensor a;
           pop(stack, a);
           push(stack, static_cast<int64_t>(a.scalar_type()));
           return 0;
         },
         aliasAnalysisFromSchema()),
     Operator(
         "prim::requires_grad(Tensor a) -> bool",
         [](Stack& stack) {
           at::Tensor a;
           pop(stack, a);
           push(stack, a.requires_grad());
           return 0;
         },
         aliasAnalysisFromSchema()),
     Operator(
         "prim::shape(Tensor a) -> int[]",
         [](Stack& stack) {
           at::Tensor a;
           pop(stack, a);
           push(stack, a.sizes());
           return 0;
         },
         aliasAnalysisFromSchema()),
     Operator(
         "prim::is_cuda(Tensor a) -> bool",
         [](Stack& stack) {
           at::Tensor a;
           pop(stack, a);
           push(stack, a.is_cuda());
           return 0;
         },
         aliasAnalysisFromSchema()),
     Operator(
         "prim::is_mkldnn(Tensor a) -> bool",
         [](Stack& stack) {
           at::Tensor a;
           pop(stack, a);
           push(stack, a.is_mkldnn());
           return 0;
         }),
     Operator(
         "aten::cpu(Tensor(a) self) -> Tensor(a|b)",
         [](Stack& stack) {
           at::Tensor a;
           pop(stack, a);
           push(stack, a.cpu());
           return 0;
         },
         aliasAnalysisFromSchema()),
     Operator(
         // TODO return generator object when torchscript supports RNG
         // first-class
         "aten::manual_seed(int seed) -> ()",
         [](Stack& stack) {
           at::manual_seed(pop(stack).toInt());
           return 0;
         },
         aliasAnalysisFromSchema()),
     Operator(
         "aten::cuda(Tensor(a) self) -> Tensor(a|b)",
         [](Stack& stack) {
           at::Tensor a;
           pop(stack, a);
           push(stack, a.cuda());
           return 0;
         },
         aliasAnalysisFromSchema()),
     Operator(
         "prim::AutogradZero() -> Tensor",
         [](const Node* node) {
           return [](Stack& stack) {
             stack.emplace_back(at::Tensor());
             return 0;
           };
         },
         aliasAnalysisSpecialCase()),
     Operator(
         "aten::save(t item, str filename) -> ()",
         [](Stack& stack) {
           auto filename = pop(stack).toStringRef();
           auto value = pop(stack);

           // Pickle the tensor
           Pickler p;
           p.pushMetadata();
           p.start();
           p.addIValue(value);
           p.finish();

           // Write file
           std::fstream output(filename, std::ios::out | std::ios::binary);
           output.write(p.stack().data(), p.stack().size());
           return 0;
         },
         aliasAnalysisFromSchema()),
     Operator(
         prim::Print,
         [](const Node* node) {
           size_t num_inputs = node->inputs().size();
           return [num_inputs](Stack& stack) {
             std::stringstream ss;
             bool first = true;
             for (const IValue& i : last(stack, num_inputs)) {
               if (!first)
                 ss << " ";
               first = false;
               ss << i;
             }
             drop(stack, num_inputs);
             ss << std::endl;
             auto* handler = getPrintHandler();
             TORCH_INTERNAL_ASSERT(handler);
             handler(ss.str());
             return 0;
           };
         },
         aliasAnalysisSpecialCase()),
     Operator(
         prim::BroadcastSizes,
         [](const Node* node) -> Operation {
           size_t num_inputs = node->inputs().size();
           return [num_inputs](Stack& stack) {
             std::vector<int64_t> size;
             size.reserve(8);
             for (size_t i = 0; i < num_inputs; ++i) {
               size = at::infer_size(
                   size, peek(stack, i, num_inputs).toIntListRef());
             }
             drop(stack, num_inputs);
             push(stack, std::move(size));
             return 0;
           };
         },
         aliasAnalysisSpecialCase()),
     Operator(
         prim::ChunkSizes,
         [](const Node* node) -> Operation {
           int64_t raw_dim = node->i(attr::dim);
           int64_t chunks = node->i(attr::chunks);
           return [raw_dim, chunks](Stack& stack) {
             c10::List<int64_t> shape = pop(stack).toIntList();
             c10::List<int64_t> regular_shape = shape.copy();
             c10::List<int64_t> last_shape = shape.copy();
             int64_t dim = at::maybe_wrap_dim(raw_dim, shape.size());
             TORCH_CHECK(
                 dim < (int64_t)regular_shape.size(),
                 "Dimension out of range for chunk");
             int64_t split_size = (regular_shape[dim] + chunks - 1) / chunks;
             regular_shape[dim] =split_size;
             if (shape[dim] % chunks == 0) {
               last_shape[dim] = split_size;
             } else {
               int64_t num_splits = std::max<int64_t>(
                   (shape[dim] + split_size - 1) / split_size, 1);
               last_shape[dim] =
                   split_size - (split_size * num_splits - shape[dim]);
               AT_ASSERT(last_shape[dim] >= 0);
             }
             push(stack, std::move(regular_shape));
             push(stack, std::move(last_shape));
             return 0;
           };
         },
         aliasAnalysisSpecialCase()),
     Operator(
         FunctionSchema(
             "aten::warn",
             "",
             {Argument("message", StringType::get()),
              Argument("stacklevel", IntType::get(), c10::nullopt, 2, true)},
             {}),
         [](const Node* node) -> std::function<int(Stack&)> {
           auto range = node->sourceRange().source();
           if (range->filename()) {
             auto line = range->starting_line_no() +
                 range->lineno_for_offset(node->sourceRange().start());
             return [=](Stack& stack) {
               drop(stack, 1);
               c10::SourceLocation location{
                   "", range->filename()->c_str(), uint32_t(line)};
               c10::Warning::warn(location, pop(stack).toStringRef());
               return 0;
             };
           }

           return [=](Stack& stack) {
             drop(stack, 1);
             AT_WARN(pop(stack).toStringRef());
             return 0;
           };
         },
         aliasAnalysisFromSchema()),
     Operator(
         "prim::RaiseException(str msg) -> ()",
         [](Stack& stack) {
           throw JITException(pop(stack).toStringRef());
           return 0;
         },
         aliasAnalysisFromSchema()),

     Operator(
         "prim::IgnoredPythonOp(...) -> None",
         [](Stack& stack) {
           throw JITException(
               "This Python function is annotated to be ignored"
               " and cannot be and has not been included in the exported"
               " binary, meaning that it cannot be executed now."
               " Make sure that ignored operations are never executed after"
               " import");
           return 0;
         },
         aliasAnalysisFromSchema()),

     // Load x, y
     // loads values from registers onto the stack, the actual callback does
     // nothing since the stack manipulation is already encoded in inst.inputs
     // and inst.outputs
     Operator(prim::Load, noop, aliasAnalysisSpecialCase()),
     // x, y = Store
     // stores vales from stack into registers, the actual callback does
     // nothing since the stack manipulation is already encoded in inst.inputs
     // and inst.outputs
     Operator(prim::Store, noop, aliasAnalysisSpecialCase()),
     Operator(
         prim::Drop,
         [](const Node* node) {
           auto N = node->inputs().size();
           return [=](Stack& stack) {
             drop(stack, N);
             return 0;
           };
         },
         aliasAnalysisSpecialCase()),
     Operator(
         c10::onnx::Reshape,
         [](const Node* node) {
           return [=](Stack& stack) {
             at::Tensor input, shape;
             pop(stack, input, shape);
             shape = shape.contiguous();
             AT_ASSERT(shape.ndimension() == 1);
             at::IntArrayRef shape_list(shape.data<int64_t>(), shape.size(0));
             push(stack, input.reshape(shape_list));
             return 0;
           };
         },
         aliasAnalysisSpecialCase()),
     Operator(
         c10::onnx::Shape,
         [](const Node* node) {
           return [=](Stack& stack) {
             auto t = pop(stack).toTensor();
             at::IntArrayRef sizes = t.sizes();
             auto sizes_tensor = torch::empty(
                 {static_cast<int64_t>(sizes.size())}, at::dtype(at::kLong));
             auto accessor = sizes_tensor.accessor<int64_t, 1>();
             for (size_t i = 0; i < sizes.size(); ++i) {
               accessor[i] = sizes[i];
             }
             stack.emplace_back(sizes_tensor);
             return 0;
           };
         },
         aliasAnalysisSpecialCase()),
     Operator(
         prim::AutogradAnyNonZero,
         [](const Node* node) {
           size_t num_inputs = node->inputs().size();
           return [=](Stack& stack) {
             bool result = false;
             for (const IValue& t : last(stack, num_inputs)) {
               if (t.toTensor().defined()) {
                 result = true;
                 break;
               }
             }
             drop(stack, num_inputs);
             stack.emplace_back(result);
             return 0;
           };
         },
         aliasAnalysisSpecialCase()),
     Operator(
         prim::AutogradAdd,
         [](const Node* node) {
           return [=](Stack& stack) {
             at::Tensor a, b;
             pop(stack, a, b);
             if (!a.defined())
               stack.emplace_back(b);
             else if (!b.defined())
               stack.emplace_back(a);
             else
               stack.emplace_back(a + b);
             return 0;
           };
         },
         aliasAnalysisSpecialCase()),
     Operator(
         "aten::_grad_sum_to_size(Tensor(a) self, int[]? size) -> Tensor(a)",
         [](Stack& stack) {
           IValue self, size;
           pop(stack, self, size);
           if (size.isNone()) {
             push(stack, std::move(self));
           } else {
             push(
                 stack,
                 at::sum_to(self.toTensor(), size.toIntListRef()));
           }
           return 0;
         },
         aliasAnalysisFromSchema()),
     Operator(
         "aten::_size_if_not_equal(int[] self_size, int[] other_size) -> int[]?",
         [](Stack& stack) {
           IValue self_size, other_size;
           pop(stack, self_size, other_size);
           auto s = self_size.toIntListRef();
           if (s.equals(other_size.toIntListRef())) {
             push(stack, IValue());
           } else {
             push(stack, s);
           }
           return 0;
         },
         aliasAnalysisFromSchema()),
     Operator(
         prim::TupleUnpack,
         [](const Node* node) {
           size_t num_elems = node->outputs().size();
           return [=](Stack& stack) {
             auto tuple = pop(stack).toTuple();
             if (tuple->elements().size() != num_elems) {
               AT_ERROR(
                   "Expected a tuple of ",
                   num_elems,
                   " elements, but got ",
                   tuple->elements().size());
             }
             stack.insert(
                 stack.end(),
                 tuple->elements().begin(),
                 tuple->elements().end());
             return 0;
           };
         },
         aliasAnalysisSpecialCase()),
     Operator(
         prim::TupleSlice,
         [](const Node* node) {
           int64_t beg_ind = node->i(attr::beg);
           int64_t end_ind = node->i(attr::end);
           return [=](Stack& stack) {
             auto tuple = pop(stack).toTuple();
             std::vector<IValue> output_elems;
             for (int64_t i = beg_ind; i < end_ind; ++i) {
               output_elems.emplace_back(tuple->elements()[i]);
             }
             push(stack, c10::ivalue::Tuple::create(std::move(output_elems)));
             return 0;
           };
         },
         aliasAnalysisSpecialCase()),
     Operator(
         prim::TupleIndex,
         [](const Node* node) {
           return [](Stack& stack) {
             int64_t index = pop(stack).toInt();
             auto tuple = pop(stack).toTuple();
             auto norm_index = normalizeIndex(index, tuple->elements().size());
             if (norm_index < 0 ||
                 norm_index > static_cast<int64_t>(tuple->elements().size())) {
               throw std::out_of_range("Tuple list index out of range");
             }
             stack.emplace_back(tuple->elements()[norm_index]);
             return 0;
           };
         },
         aliasAnalysisSpecialCase()),
     Operator(
         prim::TupleConstruct,
         [](const Node* node) {
           size_t num_inputs = node->inputs().size();
           auto type = node->output()->type()->expect<TupleType>();
           return [=](Stack& stack) {
             std::vector<IValue> elems{
                 std::make_move_iterator(stack.end() - num_inputs),
                 std::make_move_iterator(stack.end())};
             drop(stack, num_inputs);
             push(stack, c10::ivalue::Tuple::create(std::move(elems), type));
             return 0;
           };
         },
         aliasAnalysisSpecialCase()),
     Operator(
         prim::ConstantChunk,
         [](const Node* node) {
           int64_t chunks = node->i(attr::chunks);
           int64_t dim = node->i(attr::dim);
           auto outputs_used = fmap(node->outputs(), [](const Value* v) {
             return v->uses().size() > 0;
           });
           return [=](Stack& stack) {
             RECORD_FUNCTION("chunk", last(stack, 1));

             at::Tensor t;
             pop(stack, t);
             auto result = at::chunk(t, chunks, dim);
             stack.insert(
                 stack.end(),
                 std::make_move_iterator(result.begin()),
                 std::make_move_iterator(result.end()));
             // NB: Chunk can sometimes return a smaller number of outputs.
             int64_t num_results = result.size();
             if (num_results != chunks) {
               if (num_results > chunks) {
                 TORCH_CHECK(
                     num_results == chunks,
                     "Expected chunk to return ",
                     chunks,
                     " outputs, but got ",
                     num_results);
               }
               for (int64_t i = num_results; i < chunks; ++i) {
                 TORCH_CHECK(
                     !outputs_used[i],
                     "Expected chunk to return at least ",
                     chunks,
                     " outputs, but got only ",
                     num_results);
                 // We know that the output is unused, so it's ok to push
                 // anything on the stack.
                 stack.emplace_back();
               }
             }
             return 0;
           };
         },
         aliasAnalysisSpecialCase()),
     Operator(
         prim::ListUnpack,
         [](const Node* node) -> Operation {
           const auto num_outputs = node->outputs().size();
           ListTypePtr lt = node->input()->type()->expect<ListType>();
           if (lt->getElementType() == IntType::get()) {
             return [=](Stack& stack) {
               auto list = pop(stack).toIntList();
               TORCH_CHECK(
                   list.size() == num_outputs,
                   "Expected ",
                   num_outputs,
                   " elements in a list but found ",
                   list.size());
               push_list_elements(stack, list);
               return 0;
             };
           } else if (lt->getElementType() == FloatType::get()) {
             return [=](Stack& stack) {
               auto list = pop(stack).toDoubleList();
               TORCH_CHECK(
                   list.size() == num_outputs,
                   "Expected ",
                   num_outputs,
                   " elements in a list but found ",
                   list.size());
               push_list_elements(stack, list);
               return 0;
             };
           } else if (lt->getElementType() == TensorType::get()) {
             return [=](Stack& stack) {
               auto list = pop(stack).toTensorList();
               TORCH_CHECK(
                   list.size() == num_outputs,
                   "Expected ",
                   num_outputs,
                   " elements in a list but found ",
                   list.size());
               push_list_elements(stack, list);
               return 0;
             };
           } else {
             return [=](Stack& stack) {
               auto list = pop(stack).toGenericList();
               TORCH_CHECK(
                   list.size() == num_outputs,
                   "Expected ",
                   num_outputs,
                   " elements in a list but found ",
                   list.size());
               push_list_elements(stack, list);
               return 0;
             };
           }
         },
         aliasAnalysisSpecialCase()),
     Operator(
         prim::ListConstruct,
         [](const Node* node) -> Operation {
           const auto num_inputs = node->inputs().size();
           ListTypePtr lt = node->output()->type()->expect<ListType>();
           if (IntType::get() == lt->getElementType()) {
             return listConstruct<int64_t>(num_inputs);
           } else if (FloatType::get() == lt->getElementType()) {
             return listConstruct<double>(num_inputs);
           } else if (lt->getElementType() == BoolType::get()) {
             return listConstruct<bool>(num_inputs);
           } else if (lt->getElementType()->isSubtypeOf(TensorType::get())) {
             return [=](Stack& stack) {
               const size_t stack_size = stack.size();
               c10::List<at::Tensor> vals;
               vals.reserve(num_inputs);
               for (size_t i = stack_size - num_inputs; i < stack_size; ++i) {
                 vals.emplace_back(std::move(stack[i]).toTensor());
               }
               drop(stack, num_inputs);
               push(stack, std::move(vals));
               return 0;
             };
           } else {
             return [=](Stack& stack) {
               const size_t stack_size = stack.size();
               c10::List<IValue> vals;
               vals.reserve(num_inputs);
               for (size_t i = stack_size - num_inputs; i < stack_size; ++i) {
                 vals.emplace_back(std::move(stack[i]));
               }
               drop(stack, num_inputs);
               push(stack, std::move(vals));
               return 0;
             };
           }
         },
         aliasAnalysisSpecialCase()),
     Operator(
         prim::DictConstruct,
         [](const Node* node) -> Operation {
           const auto num_inputs = node->inputs().size();
           if (num_inputs % 2 != 0) {
             throw std::runtime_error(
                 "DictConstruct must have an even number of inputs");
           }
           return [=](Stack& stack) {
             c10::impl::GenericDict vals;
             for (size_t i = 0; i < num_inputs; i += 2) {
               auto val = pop(stack);
               auto key = pop(stack);
               vals.insert_or_assign(std::move(key), std::move(val));
             }
             push(stack, std::move(vals));
             return 0;
           };
         },
         aliasAnalysisSpecialCase()),
     Operator(
         "aten::_unwrap_optional(t(a)? optional) -> t(a)",
         [](Stack& stack) {
           auto val = pop(stack);
           TORCH_CHECK(!val.isNone(), "Unwrapping null optional");
           push(stack, std::move(val));
           return 0;
         },
         aliasAnalysisFromSchema()),
     // This op can be removed in preprocessing before being run in the
     // interpreter (but is currently not removed), even when it is removed it
     // needs to remain a registered op so that constant prop can run.
     Operator("prim::unchecked_unwrap_optional(t(a)? optional) -> t(a)", noop, aliasAnalysisFromSchema()),
     Operator(
         prim::fork,
         [](const Node* node) {
           Code code(node->g(attr::Subgraph));
           int n_inputs = node->inputs().size();
           AT_ASSERT(node->blocks().size() == 0);
           AT_ASSERT(node->hasAttribute(attr::Subgraph));
           return [=](Stack& stack) {
             // Move inputs to a separate stack
             InterpreterState forked_interprester(code);
             InterpreterContinuation continuation(
                 forked_interprester,
                 Stack(stack.end() - n_inputs, stack.end()),
                 autograd::GradMode::is_enabled());
             drop(stack, n_inputs);

             push(stack, forked_interprester.getFuture());

             at::launch(std::move(continuation));
             return 0;
           };
         },
         aliasAnalysisSpecialCase()),
     Operator(
         "aten::wait(Future(t) self) -> t",
         [](Stack& stack) {
           TORCH_CHECK(
               false, "wait is implemented directly in the interpreter");
           return 0;
         },
         aliasAnalysisSpecialCase()),
     Operator(
         prim::Uninitialized,
         [](const Node* node) {
           return [](Stack& stack) {
             push(stack, IValue::uninitialized());
             return 0;
           };
         },
         aliasAnalysisFromSchema()),
     Operator(
         prim::CreateObject,
         [](const Node* node) {
           const auto type = node->output()->type()->expect<ClassType>();
           const size_t numAttrs = type->numAttributes();
           return [type, numAttrs](Stack& stack) {
             auto userObj = c10::ivalue::Object::create(type, numAttrs);
             push(stack, std::move(userObj));
             return 0;
           };
         },
         aliasAnalysisSpecialCase()),
     Operator(
         prim::GetAttr,
         [](const Node* node) {
           const auto type = node->input()->type()->expect<ClassType>();
           const auto& field = node->s(attr::name);
           const auto slot = type->getAttributeSlot(field);
           return [slot](Stack& stack) {
             auto userObj = pop(stack).toObject();
             auto value = userObj->getSlot(slot);
             push(stack, std::move(value));
             return 0;
           };
         },
         aliasAnalysisSpecialCase()),
     Operator(prim::SetAttr, [](const Node* node) {
       const auto type = node->inputs().at(0)->type()->expect<ClassType>();
       const auto& field = node->s(attr::name);
       const auto slot = type->getAttributeSlot(field);
       return [slot](Stack& stack) {
         auto v = pop(stack);
         auto userObj = pop(stack).toObject();
         userObj->setSlot(slot, std::move(v));
         return 0;
       };
     },
     aliasAnalysisSpecialCase())});

RegisterOperators logging_operators(
    {Operator(
         "prim::AddStatValue(str key, int val) -> ()",
         [](Stack& stack) {
           auto val = pop(stack).toInt();
           auto key = pop(stack).toString();

           auto schema =
               parseSchema("prim::AddStatValue(str key, int val) -> ()");
           // TODO: remove this custom tracing code once the custom op bugfix
           // lands
           if (jit::tracer::isTracing()) {
             const auto& graph = tracer::getTracingState()->graph;
             Node* node = graph->create(prim::AddStatValue, /*num_outputs=*/0);
             tracer::recordSourceLocation(node);
             node->addInput(insertConstant(*graph, key));
             tracer::addInputs(node, "val", val);
             graph->insertNode(node);
           }
           torch::jit::logging::getLogger()->addStatValue(*key, val);
           return 0;
         },
         aliasAnalysisFromSchema()),
     Operator("prim::TimePoint() -> int", [](Stack& stack) {
       auto schema = parseSchema("prim::TimePoint() -> int");
       Node* node = nullptr;
       // TODO: remove this custom tracing code once the custom op bugfix lands
       if (jit::tracer::isTracing()) {
         const auto& graph = tracer::getTracingState()->graph;
         Node* node = graph->create(prim::TimePoint, /*num_outputs=*/0);
         tracer::recordSourceLocation(node);
         graph->insertNode(node);
       }
       auto output = autograd::profiler::getTime();
       push(stack, output);
       if (jit::tracer::isTracing()) {
         jit::tracer::addOutput(node, output);
       }
       return 0;
     },
     aliasAnalysisFromSchema())});

// define implementations for primitive number ops
#define DEFINE_GENERIC_OP(aten_op, int_op, float_op, int_result, float_result) \
  Operator(                                                                    \
      #aten_op "(int a, int b) -> " #int_result,                               \
      [](Stack& stack) {                                                       \
        int64_t a, b;                                                          \
        pop(stack, a, b);                                                      \
        push(stack, int_op);                                                   \
        return 0;                                                              \
      },                                                                       \
      aliasAnalysisFromSchema()),                                              \
      Operator(                                                                \
          #aten_op "(float a, float b) -> " #float_result, [](Stack& stack) {  \
            double a, b;                                                       \
            pop(stack, a, b);                                                  \
            push(stack, float_op);                                             \
            return 0;                                                          \
          },                                                                   \
          aliasAnalysisFromSchema())

#define DEFINE_INT_FLOAT_OP(aten_op, op, result)                           \
  Operator(                                                                \
      #aten_op "(int a, float b) -> " #result,                             \
      [](Stack& stack) {                                                   \
        int64_t a;                                                         \
        double b;                                                          \
        pop(stack, a, b);                                                  \
        push(stack, op);                                                   \
        return 0;                                                          \
      },                                                                   \
      aliasAnalysisFromSchema()),                                          \
      Operator(#aten_op "(float a, int b) -> " #result, [](Stack& stack) { \
        double a;                                                          \
        int64_t b;                                                         \
        pop(stack, a, b);                                                  \
        push(stack, op);                                                   \
        return 0;                                                          \
      },                                                                   \
      aliasAnalysisFromSchema())

#define DEFINE_INT_OP(aten_op, op)                              \
  Operator(#aten_op "(int a, int b) -> int", [](Stack& stack) { \
    int64_t a, b;                                               \
    pop(stack, a, b);                                           \
    push(stack, op); /* NOLINT(hicpp-signed-bitwise) */         \
    return 0;                                                   \
  },                                                            \
  aliasAnalysisFromSchema())

#define DEFINE_STR_CMP_OP(aten_op, op)                           \
  Operator(#aten_op "(str a, str b) -> bool", [](Stack& stack) { \
    auto b = pop(stack).toStringRef();                           \
    auto a = pop(stack).toStringRef();                           \
    push(stack, op);                                             \
    return 0;                                                    \
  },                                                             \
  aliasAnalysisFromSchema())

#define DEFINE_BINARY_OP(aten_op, op)             \
  DEFINE_GENERIC_OP(aten_op, op, op, int, float), \
      DEFINE_INT_FLOAT_OP(aten_op, op, float)

#define DEFINE_BINARY_FLOAT_OP(aten_op, op)         \
  DEFINE_GENERIC_OP(aten_op, op, op, float, float), \
      DEFINE_INT_FLOAT_OP(aten_op, op, float)

#define DEFINE_COMPARISON_OP(aten_op, op)         \
  DEFINE_GENERIC_OP(aten_op, op, op, bool, bool), \
      DEFINE_INT_FLOAT_OP(aten_op, op, bool), DEFINE_STR_CMP_OP(aten_op, op)

#define DEFINE_UNARY_INT_OP(aten_op, op, result)              \
  Operator(#aten_op "(int a) -> " #result, [](Stack& stack) { \
    int64_t a;                                                \
    pop(stack, a);                                            \
    push(stack, op);                                          \
    return 0;                                                 \
  },                                                          \
  aliasAnalysisFromSchema())

#define DEFINE_UNARY_FLOAT_OP(aten_op, op, result)              \
  Operator(#aten_op "(float a) -> " #result, [](Stack& stack) { \
    double a;                                                   \
    pop(stack, a);                                              \
    push(stack, op);                                            \
    return 0;                                                   \
  },                                                            \
  aliasAnalysisFromSchema())

#define DEFINE_UNARY_OP(aten_op, op, int_result, float_result) \
  DEFINE_UNARY_INT_OP(aten_op, op, int_result),                \
      DEFINE_UNARY_FLOAT_OP(aten_op, op, float_result)

#define DEFINE_BOOL_OP(aten_op, op)                                \
  Operator(#aten_op "(bool a, bool b) -> bool", [](Stack& stack) { \
    bool a, b;                                                     \
    pop(stack, a, b);                                              \
    push(stack, op);                                               \
    return 0;                                                      \
  },                                                               \
  aliasAnalysisFromSchema())

// Equivalent to list.at(idx)
template <typename T>
T getItem(const c10::List<T>& list, int64_t idx) {
  const int64_t list_size = list.size();
  const int64_t normalized_idx = normalizeIndex(idx, list_size);
  if (normalized_idx < 0 || normalized_idx >= list_size) {
    throw std::out_of_range("list index out of range");
  }
  return list.get(normalized_idx);
}

template <typename T>
void setItem(const c10::List<T>& list, int64_t idx, T&& value) {
  const int64_t list_size = list.size();
  const int64_t normalized_idx = normalizeIndex(idx, list_size);
  if (normalized_idx < 0 || normalized_idx >= list_size) {
    throw std::out_of_range("list index out of range");
  }
  list.set(normalized_idx, std::move(value));
}

template <typename T>
int listAppend(Stack& stack) {
  c10::List<T> list;
  T el;
  pop(stack, list, el);

  list.push_back(std::move(el));
  push(stack, std::move(list));

  return 0;
}

template <typename T>
int listReverse(Stack& stack) {
  c10::List<T> list;
  pop(stack, list);

  std::reverse(list.begin(), list.end());

  return 0;
}

template <typename T>
int listPop(Stack& stack) {
  c10::List<T> list;
  int64_t idx;
  pop(stack, list, idx);

  const int64_t list_size = list.size();
  const int64_t normalized_idx = normalizeIndex(idx, list_size);

  if (list_size == 0) {
    AT_ERROR("pop from empty list");
  }

  push(stack, getItem(list, idx));
  list.erase(list.begin() + normalized_idx);

  return 0;
}

template <typename T>
int listClear(Stack& stack) {
  c10::List<T> list;
  pop(stack, list);

  list.clear();
  return 0;
}

template <typename T>
int listInsert(Stack& stack) {
  c10::List<T> list;
  int64_t idx;
  T elem;
  pop(stack, list, idx, elem);

  const int64_t list_size = list.size();
  const int64_t normalized_idx = normalizeIndex(idx, list_size);

  if (normalized_idx < 0 || normalized_idx >= list_size) {
    if (normalized_idx < 0) {
      list.insert(list.begin(), elem);
    } else {
      list.push_back(elem);
    }
  } else {
    list.insert(list.begin() + normalized_idx, elem);
  }

  return 0;
}

template <typename T>
int listRemove(Stack& stack) {
  c10::List<T> list;
  T elem;
  pop(stack, list, elem);

  auto pos = std::find(list.begin(), list.end(), elem);

  if (pos != list.end()) {
    list.erase(pos);
  } else {
    AT_ERROR("list.remove(x): x not in list");
  }

  return 0;
}

template <>
int listRemove<at::Tensor>(Stack& stack) {
  c10::List<at::Tensor> list;
  at::Tensor elem;
  pop(stack, list, elem);

  auto pos = std::find_if(
      list.begin(), list.end(), [&](const at::Tensor& b) {
        const auto cmp_result = elem.eq(b);
        return cmp_result.is_nonzero();
      });

  if (pos != list.end()) {
    list.erase(pos);
  } else {
    AT_ERROR("list.remove(x): x not in list");
  }

  return 0;
}

template <typename T>
int listIndex(Stack& stack) {
  c10::List<T> list;
  T elem;
  pop(stack, list, elem);

  auto pos = std::find(list.begin(), list.end(), elem);

  if (pos != list.end()) {
    push(stack, static_cast<int64_t>(std::distance(list.begin(), pos)));
  } else {
    AT_ERROR("'", elem, "' is not in list");
  }

  return 0;
}

template <>
int listIndex<at::Tensor>(Stack& stack) {
  c10::List<at::Tensor> list;
  at::Tensor elem;
  pop(stack, list, elem);

  auto pos = std::find_if(
      list.begin(), list.end(), [elem](const at::Tensor& b) {
        const auto cmp_result = elem.eq(b);
        return cmp_result.is_nonzero();
      });

  if (pos != list.end()) {
    push(stack, static_cast<int64_t>(std::distance(list.begin(), pos)));
  } else {
    AT_ERROR("'", elem, "' is not in list");
  }

  return 0;
}

template <typename T>
int listCount(Stack& stack) {
  c10::List<T> list;
  T elem;
  pop(stack, list, elem);

  const int64_t count = std::count(list.begin(), list.end(), elem);
  push(stack, count);

  return 0;
}

template <>
int listCount<at::Tensor>(Stack& stack) {
  c10::List<at::Tensor> list;
  at::Tensor elem;
  pop(stack, list, elem);

  const int64_t count = std::count_if(
      list.begin(), list.end(), [&](const at::Tensor& b) {
        const auto cmp_result = elem.eq(b);
        return cmp_result.is_nonzero();
      });
  push(stack, count);

  return 0;
}

template <typename T>
Operation listExtend(const Node* node) {
  return [](Stack& stack) {
    c10::List<T> a;
    c10::List<T> b;
    pop(stack, a, b);

    a.reserve(a.size() + b.size());
    for (size_t i = 0; i < b.size(); ++i) {
      a.push_back(b.get(i));
    }
    return 0;
  };
}

template <typename T>
Operation listCopy(const Node* node) {
  return [](Stack& stack) {
    c10::List<T> list;
    pop(stack, list);
    push(stack, list.copy());
    return 0;
  };
}

template <typename T>
int listSelect(Stack& stack) {
  c10::List<T> list;
  int64_t idx;
  pop(stack, list, idx);

  auto element = getItem(list, idx);
  push(stack, std::move(element));
  return 0;
}

template <typename T>
int listLen(Stack& stack) {
  c10::List<T> a;
  pop(stack, a);

  const int64_t size = a.size();
  push(stack, size);
  return 0;
}

template <typename T>
int listEq(Stack& stack) {
  c10::List<T> a;
  c10::List<T> b;
  pop(stack, a, b);
  push(stack, list_is_equal(a, b));
  return 0;
}

template <typename T>
int listNe(Stack& stack) {
  c10::List<T> a;
  c10::List<T> b;
  pop(stack, a, b);
  push(stack, !list_is_equal(a, b));
  return 0;
}

inline bool tensor_list_equal(const c10::List<at::Tensor>& a, const c10::List<at::Tensor>& b) {
  if (a.size() != b.size()) {
    return false;
  }

  for (size_t i = 0; i < a.size(); ++i) {
    at::Tensor a_element = a[i];
    at::Tensor b_element = b[i];
    // This preserves Python's semantics, which uses eq() to compare two
    // elements, then passes the result to bool().
    // see: https://docs.python.org/3.4/reference/datamodel.html#object.__ge__
    const auto cmp_result = a_element.eq(b_element);
    if (!cmp_result.is_nonzero()) {
      return false;
    }
  }

  return true;
}

// Specialization for at::Tensor, since it doesn't define operator==
template <>
int listEq<at::Tensor>(Stack& stack) {
  c10::List<at::Tensor> a;
  c10::List<at::Tensor> b;
  pop(stack, a, b);
  push(stack, tensor_list_equal(a, b));
  return 0;
}

// Specialization for at::Tensor, since it doesn't define operator==
template <>
int listNe<at::Tensor>(Stack& stack) {
  c10::List<at::Tensor> a;
  c10::List<at::Tensor> b;
  pop(stack, a, b);
  push(stack, !tensor_list_equal(a, b));
  return 0;
}

template <typename T>
int listList(Stack& stack) {
  c10::List<T> a = pop(stack).to<c10::List<T>>();
  push(stack, a.copy());
  return 0;
}

template <class T>
int listAdd(Stack& stack) {
  c10::List<T> a;
  c10::List<T> b;
  pop(stack, a, b);

  c10::List<T> ret;

  if (a.use_count() == 1) {
    ret = std::move(a);
  } else {
    ret = a.copy();
  }

  ret.append(std::move(b));

  push(stack, std::move(ret));
  return 0;
}

template <class T>
int listInplaceAdd(Stack& stack) {
  c10::List<T> b = pop(stack).to<List<T>>();
  c10::List<T> a = pop(stack).to<List<T>>();
  a.append(std::move(b));
  push(stack, std::move(a));
  return 0;
}

template <class T>
int listMulIntLeft(Stack& stack) {
  c10::List<T> list;
  int64_t n;
  pop(stack, list, n);

  c10::List<T> ret;
  const auto size = list.size() * n;
  ret.reserve(size);

  for (auto i = 0; i < n; i++) {
    for (T e : list) {
      ret.push_back(std::move(e));
    }
  }

  push(stack, std::move(ret));
  return 0;
}

template <class T>
int listMulIntRight(Stack& stack) {
  c10::List<T> list;
  int64_t n;
  pop(stack, n, list);

  c10::List<T> ret;
  const auto size = list.size() * n;
  ret.reserve(size);

  for (auto i = 0; i < n; i++) {
    for (T e : list) {
      ret.push_back(std::move(e));
    }
  }

  push(stack, std::move(ret));
  return 0;
}

template <typename T>
int listSlice(Stack& stack) {
  c10::List<T> list;
  int64_t start;
  int64_t end;
  int64_t step;

  pop(stack, list, start, end, step);
  const int64_t list_size = list.size();

  // clamp start and end to the bounds of the list
  const auto normalized_start =
      std::max((int64_t)0, normalizeIndex(start, list_size));
  const auto normalized_end =
      std::min(list_size, normalizeIndex(end, list_size));

  c10::List<T> sliced_list;
  if (normalized_end <= normalized_start) {
    // early exit if the slice is trivially empty
    push(stack, std::move(sliced_list));
    return 0;
  }

  sliced_list.reserve(normalized_end - normalized_start);

  for (auto i = normalized_start; i < normalized_end;) {
    sliced_list.push_back(list.get(i));
    i += step;
  }

  push(stack, std::move(sliced_list));
  return 0;
}

template <typename T>
int listSort(Stack& stack) {
  c10::List<T> list = pop(stack).to<c10::List<T>>();
  std::sort(list.begin(), list.end(), [] (const T& a, const T& b) {
    return a < b;
  });
  return 0;
}

// Specialization for at::Tensor
template <>
int listSort<at::Tensor>(Stack& stack) {
  c10::List<at::Tensor> list = pop(stack).toTensorList();
  std::sort(
      list.begin(),
      list.end(),
      [](const at::Tensor& a, const at::Tensor& b) {
        return a.lt(b).is_nonzero();
      });
  return 0;
}

template <typename T>
int listSetItem(Stack& stack) {
  c10::List<T> list;
  int64_t idx;
  T value;

  pop(stack, list, idx, value);
  setItem(list, idx, std::move(value));

  push(stack, std::move(list));
  return 0;
}

int dictSetItem(Stack& stack) {
  auto value = pop(stack);
  auto idx = pop(stack);
  auto dict = pop(stack).toGenericDict();
  dict.insert_or_assign(std::move(idx), std::move(value));
  return 0;
}

int dictLen(Stack& stack) {
  auto dict = pop(stack).toGenericDict();
  push(stack, int64_t(dict.size()));
  return 0;
}

int dictKeys(Stack& stack) {
  auto dict = pop(stack).toGenericDict();
  c10::impl::GenericList keys;
  keys.reserve(dict.size());
  for (auto& item : dict) {
    keys.push_back(item.key());
  }
  push(stack, IValue(keys));
  return 0;
}

template <typename Elem>
c10::List<Elem> makeListForDictValues(
    const std::vector<std::pair<IValue, IValue>>& order) {
  c10::List<Elem> values;
  values.reserve(order.size());
  for (auto item : order) {
    values.push_back(item.second.to<Elem>());
  }
  return values;
}

Operation dictValues(const Node* n) {
  auto outputType = n->output()->type()->expect<ListType>();
  return [=](Stack& stack) -> int {
    const auto& order = iterationOrder(pop(stack).toGenericDict());
    if (outputType->getElementType()->isSubtypeOf(TensorType::get())) {
      push(stack, makeListForDictValues<at::Tensor>(order));
    } else if (outputType->getElementType() == IntType::get()) {
      push(stack, makeListForDictValues<int64_t>(order));
    } else if (outputType->getElementType() == FloatType::get()) {
      push(stack, makeListForDictValues<double>(order));
    } else if (outputType->getElementType() == BoolType::get()) {
      push(stack, makeListForDictValues<bool>(order));
    } else {
      push(stack, makeListForDictValues<IValue>(order));
    }
    return 0;
  };
}

int dictIndex(Stack& stack) {
  auto key = pop(stack);
  auto dict = pop(stack).toGenericDict();
  auto value = dict.find(key);
  if (value == dict.end()) {
    AT_ERROR("KeyError: ", key);
  }
  push(stack, value->value());
  return 0;
}

template<bool has_default>
int dictGet(Stack& stack) {
  IValue default_value;
  if (has_default) {
    default_value = pop(stack);
  }
  auto key = pop(stack);
  auto dict = pop(stack).toGenericDict();
  auto value = dict.find(key);
  if (value == dict.end()) {
    push(stack, std::move(default_value));
  } else {
    push(stack, value->value());
  }
  return 0;
}

// If the key is in the dict, return it. Else set it to the default value and
// return that.
int dictSetDefault(Stack& stack) {
  auto default_value = pop(stack);
  auto key = pop(stack);
  auto dict = pop(stack).toGenericDict();
  auto value = dict.find(key);
  if (value == dict.end()) {
    dict.insert(key, default_value);
    push(stack, std::move(default_value));
  } else {
    push(stack, value->value());
  }
  return 0;
}

template<bool has_default>
int dictPop(Stack& stack) {
  IValue default_value;
  if (has_default) {
    default_value = pop(stack);
  }
  auto key = pop(stack);
  auto dict = pop(stack).toGenericDict();
  auto value = dict.find(key);
  if (value == dict.end()) {
    if (has_default) {
      push(stack, default_value);
    } else {
      AT_ERROR("KeyError: ", key);
    }
  } else {
    auto erase_count = dict.erase(key);
    TORCH_CHECK(
        erase_count == 1, "Expected to erase 1 item, found ", erase_count);
    push(stack, value->value());
  }
  return 0;
}

int dictPopItem(Stack& stack) {
  auto dict = pop(stack).toGenericDict();
  if (dict.size() == 0) {
    AT_ERROR("popitem(): dictionary is empty");
  }
  auto item = iterationOrder(dict).at(0);
  auto erase_count = dict.erase(item.first);
  TORCH_CHECK(
      erase_count == 1, "Expected to erase 1 item, found ", erase_count);

  IValue tuple = c10::ivalue::Tuple::create({item.first, item.second});
  push(stack, tuple);
  return 0;
}

int dictContains(Stack& stack) {
  auto key = pop(stack);
  auto dict = pop(stack).toGenericDict();
  push(stack, dict.contains(key));
  return 0;
}

int dictClear(Stack& stack) {
  auto dict = pop(stack).toGenericDict();
  dict.clear();
  return 0;
}

int dictUpdate(Stack& stack) {
  auto to_add = pop(stack).toGenericDict();
  auto dict = pop(stack).toGenericDict();

  for (auto item : to_add) {
    dict.insert(item.key(), item.value());
  }
  return 0;
}

int dictItems(Stack& stack) {
  auto dict = pop(stack).toGenericDict();
  std::vector<IValue> items;
  items.reserve(dict.size());
  for (const auto& item : iterationOrder(dict)) {
    items.emplace_back(c10::ivalue::Tuple::create({item.first, item.second}));
  }
  push(stack, items);
  return 0;
}

int dictCopy(Stack& stack) {
  push(stack, pop(stack).toGenericDict().copy());
  return 0;
}

template <typename T>
int hashValue(Stack& stack) {
  auto value = pop(stack);
  auto hash = std::hash<T>()(value.to<T>());
  push(stack, int64_t(hash));
  return 0;
}

RegisterOperators reg2({

#define DEFINE_STRING_OP(op_name, string_op, result)                \
  Operator(#op_name "(str a, str b) ->" #result, [](Stack& stack) { \
    auto b = pop(stack).toStringRef();                              \
    auto a = pop(stack).toStringRef();                              \
    push(stack, string_op);                                         \
    return 0;                                                       \
  },                                                                \
  aliasAnalysisFromSchema())

    DEFINE_STRING_OP(aten::eq, a == b, bool),
    DEFINE_STRING_OP(aten::ne, a != b, bool),
    DEFINE_STRING_OP(aten::add, a + b, str),
#undef DEFINE_STRING_OP
    Operator(
        "aten::len(str s) -> int",
        [](Stack& stack) {
          auto string = pop(stack).toStringRef();
          push(stack, static_cast<int64_t>(string.size()));
          return 0;
        },
        aliasAnalysisFromSchema()),
    // tensor length op (size of 1st dimension)
    Operator(
        "aten::len(Tensor t) -> int",
        [](Stack& stack) {
          at::Tensor t = pop(stack).toTensor();
          if (t.dim() == 0) {
            AT_ERROR("len() of a 0-d tensor");
          }
          push(stack, t.sizes()[0]);
          return 0;
        },
        aliasAnalysisFromSchema()),
    Operator(
        "aten::list(str t) -> str[]",
        [](Stack& stack) {
          auto str = pop(stack).toStringRef();
          c10::List<std::string> chars;
          chars.reserve(str.size());
          for (auto c : str) {
            chars.push_back(std::string(1, c));
          }
          push(stack, std::move(chars));
          return 0;
        },
        aliasAnalysisFromSchema()),
// Mutable ops for lists containing mutable types.
#define CREATE_MUTABLE_LIST_OPS(decl_type, value_type)                      \
  Operator(                                                                 \
      "aten::select(" decl_type "[](a) list, int idx) -> " decl_type "(*)", \
      listSelect<value_type>, aliasAnalysisFromSchema()),                   \
      Operator(                                                             \
          "aten::append( " decl_type "[](a!) self, " decl_type              \
          "(c -> *) el) -> " decl_type "[](a!)",                            \
          listAppend<value_type>,                                           \
          aliasAnalysisFromSchema()),                                       \
      Operator(                                                             \
          "aten::reverse( " decl_type "[](a!) self) -> ()",                 \
          listReverse<value_type>,                                          \
          aliasAnalysisFromSchema()),                                       \
      Operator(                                                             \
          "aten::extend(" decl_type "[](a!) self, " decl_type               \
          " [] other) -> ()",                                               \
          listExtend<value_type>,                                           \
          aliasAnalysisFromSchema()),                                       \
      Operator(                                                             \
          "aten::copy(" decl_type                                           \
          "[](a) self)"                                                     \
          " -> " decl_type "[]",                                            \
          listCopy<value_type>,                                             \
          aliasAnalysisFromSchema()),                                       \
      Operator(                                                             \
          "aten::_set_item(" decl_type "[](a!) l, int idx, " decl_type      \
          "(b -> *) el) -> " decl_type "[](a!)",                            \
          listSetItem<value_type>,                                          \
          aliasAnalysisFromSchema()),                                       \
      Operator(                                                             \
          "aten::clear( " decl_type "[](a!) self) -> ()",                   \
          listClear<value_type>,                                            \
          aliasAnalysisFromSchema()),                                       \
      Operator(                                                             \
          "aten::insert( " decl_type                                        \
          "[](a!) self, int idx,                                            \
          " decl_type "(b -> *) el) -> ()",                                 \
          listInsert<value_type>,                                           \
          aliasAnalysisFromSchema()),                                       \
      Operator(                                                             \
          "aten::pop(" decl_type                                            \
          "[](a!) self, int idx=-1)                                         \
        -> " decl_type "(*)",                                               \
          listPop<value_type>,                                              \
          aliasAnalysisFromSchema())

    CREATE_MUTABLE_LIST_OPS("Tensor", at::Tensor),

    Operator(
        "aten::remove(Tensor[](a!) self, Tensor el) -> ()",
        listRemove<at::Tensor>,
        aliasAnalysisFromSchema()),
    Operator(
        "aten::index(Tensor[] self, Tensor el) -> int",
        listIndex<at::Tensor>,
        aliasAnalysisFromSchema()),
    Operator(
        "aten::count(Tensor[] self, Tensor el) -> int",
        listCount<at::Tensor>,
        aliasAnalysisFromSchema()),

// Mutable ops for lists containing immutable types.
#define CREATE_IMMUTABLE_LIST_OPS(decl_type, value_type)               \
  Operator(                                                            \
      "aten::select(" decl_type "[] a, int b) -> " decl_type,          \
      listSelect<value_type>,                                          \
      aliasAnalysisFromSchema()),                                      \
      Operator(                                                        \
          "aten::append(" decl_type "[](a!) self, " decl_type          \
          " el) -> " decl_type "[](a!)",                               \
          listAppend<value_type>,                                      \
          aliasAnalysisFromSchema()),                                  \
      Operator(                                                        \
          "aten::reverse(" decl_type "[](a!) self) -> ()",             \
          listReverse<value_type>,                                     \
          aliasAnalysisFromSchema()),                                  \
      Operator(                                                        \
          "aten::extend(" decl_type "[](a!) self, " decl_type          \
          " [] other) -> ()",                                          \
          listExtend<value_type>,                                      \
          aliasAnalysisFromSchema()),                                  \
      Operator(                                                        \
          "aten::copy(" decl_type                                      \
          "[](a) self)"                                                \
          " -> " decl_type "[]",                                       \
          listCopy<value_type>,                                        \
          aliasAnalysisFromSchema()),                                  \
      Operator(                                                        \
          "aten::_set_item(" decl_type "[](a!) l, int idx, " decl_type \
          " el) -> " decl_type "[](a!)",                               \
          listSetItem<value_type>,                                     \
          aliasAnalysisFromSchema()),                                  \
      Operator(                                                        \
          "aten::clear( " decl_type "[](a!) self) -> ()",              \
          listClear<value_type>,                                       \
          aliasAnalysisFromSchema()),                                  \
      Operator(                                                        \
          "aten::insert( " decl_type                                   \
          "[](a!) self, int idx,                                       \
          " decl_type " el) -> ()",                                    \
          listInsert<value_type>,                                      \
          aliasAnalysisFromSchema()),                                  \
      Operator(                                                        \
          "aten::remove(" decl_type                                    \
          "[](a!) self,                                                \
          " decl_type " el) -> ()",                                    \
          listRemove<value_type>,                                      \
          aliasAnalysisFromSchema()),                                  \
      Operator(                                                        \
          "aten::index(" decl_type                                     \
          "[] self,                                                    \
          " decl_type " el) -> int",                                   \
          listIndex<value_type>,                                       \
          aliasAnalysisFromSchema()),                                  \
      Operator(                                                        \
          "aten::count(" decl_type                                     \
          "[] self,                                                    \
          " decl_type " el) -> int",                                   \
          listCount<value_type>,                                       \
          aliasAnalysisFromSchema()),                                  \
      Operator(                                                        \
          "aten::pop(" decl_type                                       \
          "[](a!) self, int idx=-1)                                    \
          -> " decl_type,                                              \
          listPop<value_type>,                                         \
          aliasAnalysisFromSchema())

    CREATE_IMMUTABLE_LIST_OPS("int", int64_t),
    CREATE_IMMUTABLE_LIST_OPS("float", double),
    CREATE_IMMUTABLE_LIST_OPS("bool", bool),

    // NOTE: this must be after the other list specializations so that operator
    // resolution doesn't pick this up first
    CREATE_MUTABLE_LIST_OPS("t", IValue),
#undef CREATE_IMMUTABLE_LIST_OPS
#undef CREATE_MUTABLE_LIST_OPS

#define CREATE_LIST_OPS(decl_type, c_type)                                          \
  Operator("aten::len(" decl_type "[] a) -> int", listLen<c_type::value_type>,      \
  aliasAnalysisFromSchema()),                                                       \
      Operator(                                                                     \
          "aten::add(" decl_type "[] a, " decl_type "[] b) -> " decl_type           \
          "[]",                                                                     \
          listAdd<c_type::value_type>,                                              \
          aliasAnalysisFromSchema()),                                               \
      Operator(                                                                     \
          "aten::add_(" decl_type "[](a!) self, " decl_type "[] b) -> " decl_type   \
          "[]",                                                                     \
          listInplaceAdd<c_type::value_type>),                                      \
      Operator(                                                                     \
          "aten::slice(" decl_type                                                  \
          "[] l, int start, int end=9223372036854775807, int step=1) -> " decl_type \
          "[]",                                                                     \
<<<<<<< HEAD
          listSlice<c_type::value_type>,                                            \
          aliasAnalysisFromSchema()),                                               \
      Operator("aten::list(" decl_type "[] l) -> " decl_type "[]", listList,        \
      aliasAnalysisFromSchema()),                                                   \
=======
          listSlice<c_type::value_type>),                                           \
      Operator("aten::list(" decl_type "[] l) -> " decl_type "[]",                  \
          listList<c_type::value_type>),                                            \
>>>>>>> 11db0688
      Operator(                                                                     \
          "aten::mul(" decl_type "[] l, int n) -> " decl_type "[]",                 \
          listMulIntLeft<c_type::value_type>,                                       \
          aliasAnalysisFromSchema()),                                               \
      Operator(                                                                     \
          "aten::mul(int n, " decl_type "[] l) -> " decl_type "[]",                 \
          listMulIntRight<c_type::value_type>,                                      \
          aliasAnalysisFromSchema())

    CREATE_LIST_OPS("int", c10::List<int64_t>),
    CREATE_LIST_OPS("float", c10::List<double>),
    CREATE_LIST_OPS("bool", c10::List<bool>),
    CREATE_LIST_OPS("Tensor", c10::List<at::Tensor>),
    CREATE_LIST_OPS("t", c10::List<IValue>),
#undef CREATE_LIST_OPS
    Operator("aten::sort(int[](a!) self) -> ()", listSort<int64_t>, aliasAnalysisFromSchema()),
    Operator("aten::sort(float[](a!) self) -> ()", listSort<double>, aliasAnalysisFromSchema()),
    Operator("aten::sort(Tensor[](a!) self) -> ()", listSort<at::Tensor>, aliasAnalysisFromSchema()),
    Operator("aten::sort(bool[](a!) self) -> ()", listSort<bool>, aliasAnalysisFromSchema()),

    Operator("aten::eq(int[] a, int[] b) -> bool", listEq<int64_t>, aliasAnalysisFromSchema()),
    Operator("aten::eq(float[] a, float[] b) -> bool", listEq<double>, aliasAnalysisFromSchema()),
    Operator("aten::eq(Tensor[] a, Tensor[] b) -> bool", listEq<at::Tensor>, aliasAnalysisFromSchema()),
    Operator("aten::eq(bool[] a, bool[] b) -> bool", listEq<bool>, aliasAnalysisFromSchema()),
    Operator("aten::ne(int[] a, int[] b) -> bool", listNe<int64_t>, aliasAnalysisFromSchema()),
    Operator("aten::ne(float[] a, float[] b) -> bool", listNe<double>, aliasAnalysisFromSchema()),
    Operator("aten::ne(Tensor[] a, Tensor[] b) -> bool", listNe<at::Tensor>, aliasAnalysisFromSchema()),
    Operator("aten::ne(bool[] a, bool[] b) -> bool", listNe<bool>, aliasAnalysisFromSchema()),

#define DEFINE_CONVERT_BASE_OP(op_name, prefix, char_op) \
  Operator(#op_name "(int i) -> str", [](Stack& stack) { \
    auto i = pop(stack).toInt();                         \
    std::stringstream ss;                                \
    if (i < 0) {                                         \
      ss << "-";                                         \
      i = -i;                                            \
    }                                                    \
    ss << "0" << prefix << char_op << i;                 \
    push(stack, ss.str());                               \
    return 0;                                            \
  },                                                     \
  aliasAnalysisFromSchema())

    DEFINE_CONVERT_BASE_OP(aten::hex, "x", std::hex),
    DEFINE_CONVERT_BASE_OP(aten::oct, "o", std::oct),

    Operator(
        "aten::bin(int i) -> str",
        [](Stack& stack) {
          auto i = pop(stack).toInt();
          std::stringstream ss;
          if (i == 0) {
            push(stack, "0b0");
          } else {
            if (i < 0) {
              ss << "-";
              i = -i;
            }
            std::string str = std::bitset<8 * sizeof(i)>(i).to_string();
            str.erase(0, std::min(str.find_first_not_of('0'), str.size() - 1));
            ss << "0b" << str;
            push(stack, ss.str());
          }
          return 0;
        },
        aliasAnalysisFromSchema()),
    Operator(
        "prim::StringIndex(str string, int index) -> str",
        [](Stack& stack) {
          auto index = pop(stack).toInt();
          auto string = pop(stack).toStringRef();
          char c = string.at(index);
          push(stack, std::string(&c, 1));
          return 0;
        },
        aliasAnalysisFromSchema()),
    Operator(
        "prim::str(t elem) -> str",
        [](Stack& stack) {
          std::stringstream ss;
          ss << pop(stack);
          push(stack, ss.str());
          return 0;
        },
        aliasAnalysisFromSchema()),
    Operator(
        "aten::ord(str string) -> int",
        [](Stack& stack) {
          auto string = pop(stack).toStringRef();
          TORCH_CHECK(
              string.size() == 1,
              "String for ord() must be 1 character, found ",
              string.size());
          uint8_t ord = string.at(0);
          push(stack, int64_t(ord));
          return 0;
        },
        aliasAnalysisFromSchema()),
    Operator(
        "aten::chr(int i) -> str",
        [](Stack& stack) {
          auto i = pop(stack).toInt();
          std::stringstream ss;
          TORCH_CHECK(
              i >= 0 && i < 1114111,
              "chr() arg not in range(0x110000), found ",
              i);
          char c = i;
          ss << c;
          push(stack, ss.str());
          return 0;
        },
        aliasAnalysisFromSchema()),
#define CREATE_COPY_OP(other_type, c_type)                                 \
  Operator(                                                                \
      "aten::copy_(Tensor(a!) self, " #other_type " other) -> Tensor(a!)", \
      [](Stack& stack) {                                                   \
        at::Tensor t;                                                      \
        c_type other;                                                      \
        pop(stack, t, other);                                              \
        std::move(t) = other; /* NOLINT(bugprone-use-after-move) */        \
        push(stack, std::move(t)); /* NOLINT(bugprone-use-after-move) */   \
        return 0;                                                          \
      },                                                                   \
      aliasAnalysisFromSchema())

    CREATE_COPY_OP(Tensor, at::Tensor),
    CREATE_COPY_OP(int, int64_t),
    CREATE_COPY_OP(float, double),
#undef CREATE_COPY_OP

    DEFINE_BINARY_OP(aten::add, a + b),
    DEFINE_BINARY_OP(aten::sub, a - b),
    DEFINE_BINARY_OP(aten::mul, a* b),
    DEFINE_BINARY_OP(aten::pow, pow(a, b)),
    // min and max are in prim:: because there is a difference between
    // the python builtin 'min' and 'torch.min'
    DEFINE_BINARY_OP(prim::min, a < b ? a : b),
    DEFINE_BINARY_OP(prim::max, a > b ? a : b),

    Operator(
        "prim::min(int[] x) -> int",
        [](Stack& stack) {
          c10::List<int64_t> int_list = pop(stack).toIntList();
          int64_t min_element = std::numeric_limits<int64_t>::max();

          for(int64_t ele: int_list) {
            if(ele < min_element) {
              min_element = ele;
            }
          }
          push(stack, min_element);
          return 0;
        }),

    // Pass in two ops for handling int and float separately as % in C++ only
    // works for int The modulus calculation is different between C++ and Python
    // (on negative), we preserve the python behavior as it's more common and
    // match python syntax, hence the conversion.
    DEFINE_GENERIC_OP(
        aten::remainder,
        (b + (a % b)) % b,
        fmod((b + fmod(a, b)), b),
        int,
        float),
    DEFINE_INT_FLOAT_OP(aten::remainder, fmod((b + fmod(a, b)), b), float),

    DEFINE_GENERIC_OP(
        aten::floordiv,
        floordiv(a, b),
        std::floor(a / b),
        int,
        float),
    DEFINE_INT_FLOAT_OP(aten::floordiv, std::floor(a / b), float),

    // NB: This is the python truediv operation
    DEFINE_GENERIC_OP(
        aten::div,
        static_cast<double>(a) / static_cast<double>(b),
        a / b,
        float,
        float),

    // only used in loop unrolling, not exposed to end users
    DEFINE_INT_OP(aten::__round_to_zero_floordiv, a / b),

    // only used internally in range() translation
    Operator(
        "aten::__range_length(int lo, int hi, int step) -> int",
        [](Stack& stack) {
          int64_t lo, hi, step;
          pop(stack, lo, hi, step);
          // error handling when step_val = 0 during runtime
          if (step == 0) {
            throw std::runtime_error("range() arg 3 must not be zero");
          }
          if (step > 0 && lo < hi)
            push(stack, 1 + (hi - 1 - lo) / step);
          else if (step < 0 && lo > hi)
            push(stack, 1 + (lo - 1 - hi) / (0 - step));
          else
            push(stack, 0);
          return 0;
        },
        aliasAnalysisFromSchema()),
    Operator(
        "aten::__derive_index(int index, int start, int step) -> int",
        [](Stack& stack) {
          int64_t index, start, step;
          pop(stack, index, start, step);
          push(stack, start + index * step);
          return 0;
        },
        aliasAnalysisFromSchema()),

    DEFINE_INT_OP(aten::__and__, a& b),
    DEFINE_INT_OP(aten::__or__, a | b),
    DEFINE_INT_OP(aten::__xor__, a ^ b),

    DEFINE_UNARY_OP(aten::floor, floor(a), int, int),
    DEFINE_UNARY_OP(aten::ceil, ceil(a), int, int),
    DEFINE_UNARY_OP(aten::round, std::round(a), float, float),
    DEFINE_UNARY_OP(aten::log, std::log(a), float, float),
    DEFINE_BINARY_FLOAT_OP(aten::log, std::log(a) / std::log(b)),
    DEFINE_UNARY_OP(aten::log1p, std::log1p(a), float, float),
    DEFINE_UNARY_OP(aten::log10, std::log10(a), float, float),
    DEFINE_UNARY_OP(aten::exp, std::exp(a), float, float),
    DEFINE_UNARY_OP(aten::sqrt, std::sqrt(a), float, float),
    DEFINE_UNARY_OP(aten::acos, std::acos(a), float, float),
    DEFINE_UNARY_OP(aten::asin, std::asin(a), float, float),
    DEFINE_UNARY_OP(aten::atan, std::atan(a), float, float),
    DEFINE_BINARY_FLOAT_OP(aten::atan2, std::atan2(a, b)),
    DEFINE_UNARY_OP(aten::cos, std::cos(a), float, float),
    DEFINE_UNARY_OP(aten::sin, std::sin(a), float, float),
    DEFINE_UNARY_OP(aten::tan, std::tan(a), float, float),
    DEFINE_UNARY_OP(aten::asinh, std::asinh(a), float, float),
    DEFINE_UNARY_OP(aten::atanh, std::atanh(a), float, float),
    DEFINE_UNARY_OP(aten::acosh, std::acosh(a), float, float),
    DEFINE_UNARY_OP(aten::sinh, std::sinh(a), float, float),
    DEFINE_UNARY_OP(aten::cosh, std::cosh(a), float, float),
    DEFINE_UNARY_OP(aten::tanh, std::tanh(a), float, float),
    DEFINE_UNARY_OP(aten::degrees, degrees(a), float, float),
    DEFINE_UNARY_OP(aten::radians, radians(a), float, float),
    DEFINE_BINARY_FLOAT_OP(aten::fmod, std::fmod(a, b)),
    DEFINE_UNARY_INT_OP(aten::factorial, factorial(a), int),
    DEFINE_UNARY_FLOAT_OP(aten::isnan, std::isnan(a), bool),
    DEFINE_UNARY_FLOAT_OP(aten::isfinite, std::isfinite(a), bool),
    DEFINE_UNARY_FLOAT_OP(aten::isinf, std::isinf(a), bool),
    Operator(
        "aten::modf(float a) -> (float, float)",
        [](Stack& stack) {
          double a;
          pop(stack, a);
          double b, c;
          b = modf(a, &c);
          push(stack, b, c);
          return 0;
        },
        aliasAnalysisFromSchema()),
    Operator(
        "aten::frexp(float a) -> (float, int)",
        [](Stack& stack) {
          double a;
          pop(stack, a);
          double m;
          int e;
          m = std::frexp(a, &e);
          push(stack, m, e);
          return 0;
        },
        aliasAnalysisFromSchema()),
    Operator(
        "aten::ldexp(float x, int i) -> float",
        [](Stack& stack) {
          double a;
          int64_t b;
          pop(stack, a, b);
          push(stack, std::ldexp(a, b));
          return 0;
        },
        aliasAnalysisFromSchema()),
    DEFINE_BINARY_FLOAT_OP(aten::mathremainder, std::remainder(a, b)),

    // TODO: move abs to aten namespace because it's schematized!
    DEFINE_UNARY_OP(prim::abs, std::abs(a), int, float),
    Operator(
        "prim::abs(Tensor x) -> Tensor",
        [](Stack& stack) {
          at::Tensor x;
          pop(stack, x);
          push(stack, x.abs());
          return 0;
        },
        aliasAnalysisFromSchema()),

    DEFINE_INT_OP(aten::gcd, gcd(a, b)),

    DEFINE_GENERIC_OP(
        aten::copysign,
        std::copysign(a, b),
        std::copysign(a, b),
        float,
        float),
    DEFINE_INT_FLOAT_OP(aten::copysign, std::copysign(a, b), float),

    DEFINE_UNARY_OP(aten::gamma, std::tgamma(a), float, float),
    DEFINE_UNARY_OP(aten::erf, std::erf(a), float, float),
    DEFINE_UNARY_OP(aten::erfc, std::erfc(a), float, float),
    DEFINE_UNARY_OP(aten::expm1, std::expm1(a), float, float),
    DEFINE_UNARY_OP(aten::fabs, std::fabs(a), float, float),
    DEFINE_UNARY_OP(aten::lgamma, std::lgamma(a), float, float),
    DEFINE_UNARY_OP(aten::asinh, std::asinh(a), float, float),
    DEFINE_UNARY_OP(aten::atanh, std::atanh(a), float, float),
    DEFINE_UNARY_OP(aten::cosh, std::cosh(a), float, float),
    DEFINE_UNARY_OP(aten::sinh, std::sinh(a), float, float),
    DEFINE_UNARY_OP(aten::tanh, std::tanh(a), float, float),

    Operator(
        "aten::isnan(float a) -> bool",
        [](Stack& stack) {
          double a;
          pop(stack, a);
          push(stack, std::isnan(a));
          return 0;
        },
        aliasAnalysisFromSchema()),

    DEFINE_COMPARISON_OP(aten::ne, a != b),
    DEFINE_COMPARISON_OP(aten::eq, a == b),
    DEFINE_COMPARISON_OP(aten::lt, a < b),
    DEFINE_COMPARISON_OP(aten::gt, a > b),
    DEFINE_COMPARISON_OP(aten::le, a <= b),
    DEFINE_COMPARISON_OP(aten::ge, a >= b),
    DEFINE_BOOL_OP(aten::__and__, a&& b),
    DEFINE_BOOL_OP(aten::__or__, a || b),
    DEFINE_BOOL_OP(aten::__xor__, a != b),

    DEFINE_UNARY_OP(aten::neg, -a, int, float),
    Operator(
        "aten::__not__(bool self) -> bool",
        [](Stack& stack) {
          push(stack, !pop(stack).toBool());
          return 0;
        },
        aliasAnalysisFromSchema()),
    Operator(
        "aten::__is__(t1 self, t2 obj) -> bool",
        [](Stack& stack) {
          IValue self, obj;
          pop(stack, self, obj);
          push(stack, self.isSameIdentity(obj));
          return 0;
        },
        aliasAnalysisFromSchema()),
    Operator(
        "aten::__isnot__(t1 self, t2 obj) -> bool",
        [](Stack& stack) {
          IValue self, obj;
          pop(stack, self, obj);
          push(stack, !self.isSameIdentity(obj));
          return 0;
        },
        aliasAnalysisFromSchema()),
    Operator(
        "aten::_tensor_to_list(Tensor self) -> int[]",
        [](Stack& stack) {
          at::Tensor t;
          pop(stack, t);
          c10::List<int64_t> elems;
          elems.reserve(t.size(0));
          for (int i = 0; i < t.size(0); i++) {
            elems.push_back(*t[i].data<int32_t>());
          }
          push(stack, std::move(elems));
          return 0;
        },
        aliasAnalysisFromSchema()),
    Operator(
        "aten::_list_to_tensor(int[] self) -> Tensor",
        [](Stack& stack) {
          c10::List<int64_t> l = pop(stack).toIntList();
          auto t = torch::empty(
              {static_cast<int64_t>(l.size())}, at::dtype(at::kInt));
          for (size_t i = 0; i < l.size(); i++) {
            t[i] = l.get(i);
          }
          push(stack, std::move(t));
          return 0;
        },
        aliasAnalysisFromSchema()),
#define CREATE_DICT_OPS(key_type)                                             \
  Operator("aten::len(Dict(" key_type ", t) self) -> int", dictLen,           \
        aliasAnalysisFromSchema()),                                           \
      Operator(                                                               \
          "aten::keys(Dict(" key_type ", t) self) -> " key_type "[](*)",      \
          dictKeys,                                                           \
          aliasAnalysisFromSchema()),                                         \
      Operator(                                                               \
          "aten::values(Dict(" key_type ", t) self) -> t[](*)", dictValues,   \
          aliasAnalysisFromSchema()),                                         \
      Operator(                                                               \
          "prim::DictIndex(Dict(" key_type ", t) self, " key_type             \
          " key) -> t(*)",                                                    \
          dictIndex,                                                          \
          aliasAnalysisSpecialCase()),                                        \
      Operator(                                                               \
          "aten::get(Dict(" key_type ", t) self, " key_type " key) -> t(*)?", \
          dictGet<false>,                                                     \
          aliasAnalysisFromSchema()),                                         \
      Operator(                                                               \
          "aten::get(Dict(" key_type ", t) self, " key_type                   \
          " key, t default_value) -> t(*)",                                   \
          dictGet<true>,                                                      \
          aliasAnalysisFromSchema()),                                         \
      Operator(                                                               \
          "aten::setdefault(Dict(" key_type ", t) self, " key_type            \
          " key, t default_value) -> t(*)",                                   \
          dictSetDefault,                                                     \
          aliasAnalysisFromSchema()),                                         \
      Operator(                                                               \
          "aten::pop(Dict(" key_type ", t)(a!) self, " key_type               \
          " key) -> t(*)",                                                    \
          dictPop<false>,                                                     \
          aliasAnalysisFromSchema()),                                         \
      Operator(                                                               \
          "aten::pop(Dict(" key_type ", t)(a!) self, " key_type               \
          " key, t default_value) -> t(*)",                                   \
          dictPop<true>,                                                      \
          aliasAnalysisFromSchema()),                                         \
      Operator(                                                               \
          "aten::popitem(Dict(" key_type ", t)(a!) self) -> ((" key_type      \
          ", t))",                                                            \
          dictPopItem,                                                        \
          aliasAnalysisFromSchema()),                                         \
      Operator(                                                               \
          "aten::clear(Dict(" key_type ", t)(a!) self) -> ()", dictClear,     \
          aliasAnalysisFromSchema()),                                         \
      Operator(                                                               \
          "aten::update(Dict(" key_type ", t)(a!) self, Dict(" key_type       \
          ", t)(a!) to_add) -> ()",                                           \
          dictUpdate,                                                         \
          aliasAnalysisFromSchema()),                                         \
      Operator(                                                               \
          "aten::items(Dict(" key_type ", t) self) -> ((" key_type ", t)[])", \
          dictItems,                                                          \
          aliasAnalysisFromSchema()),                                         \
      Operator(                                                               \
          "aten::copy(Dict(" key_type ", t)(a) self) -> Dict(" key_type       \
          ", t)",                                                             \
          dictCopy,                                                           \
          aliasAnalysisFromSchema()),                                         \
      Operator(                                                               \
          "aten::__contains__(Dict(" key_type ", t) dict, " key_type          \
          " key) -> bool",                                                    \
          dictContains,                                                       \
          aliasAnalysisFromSchema()),                                         \
      Operator(                                                               \
          "aten::_set_item(Dict(" key_type ", t)(a!) l, " key_type            \
          " idx, t(b -> *) v) -> ()",                                         \
          dictSetItem,                                                        \
          aliasAnalysisFromSchema())

    CREATE_DICT_OPS("str"),
    CREATE_DICT_OPS("int"),
    CREATE_DICT_OPS("float"),
#undef CREATE_DICT_OPS

    Operator(
        "aten::divmod(int x, int y) -> (int, int)",
        [](Stack& stack) {
          int64_t a, b;
          lldiv_t divresult = {};
          pop(stack, a, b);
          if (b == 0) {
            throw std::runtime_error("ZeroDivisionError: integer division or modulo by zero");
          }
          divresult = lldiv(a, b);
          if (divresult.rem && (a < 0) != (b < 0)) {
            divresult.quot -= 1;
            divresult.rem  += b;
          }
          push(stack, static_cast<int64_t>(divresult.quot), \
            static_cast<int64_t>(divresult.rem));
          return 0;
        },
        aliasAnalysisFromSchema()),
    Operator(
        "aten::divmod(float x, float y) -> (float, float)",
        [](Stack& stack) {
          double a, b;
          pop(stack, a, b);
          if (b == 0) {
            throw std::runtime_error("ZeroDivisionError: float divmod()");
          }
          double rem = fmod(a, b);
          if (rem && (a < 0) != (b < 0)) {
            rem  += b;
          }
          push(stack, (a - rem)/b, rem);
          return 0;
        },
        aliasAnalysisFromSchema()),
#define DEFINE_DIVMOD_MIXED_OP(type_a, type_b)                              \
    Operator(                                                               \
        "aten::divmod(" #type_a " x," #type_b " y) -> (float, float)",      \
        [](Stack& stack) {                                                  \
          type_a a;                                                         \
          type_b b;                                                         \
          pop(stack, a, b);                                                 \
          if (b == 0) {                                                     \
            throw std::runtime_error("ZeroDivisionError: float divmod()");  \
          }                                                                 \
          double quot = floor(a / b);                                       \
          double rem = a - (quot * b);                                      \
          push(stack, quot, rem);                                           \
          return 0;                                                         \
        },                                                                  \
        aliasAnalysisFromSchema())

    DEFINE_DIVMOD_MIXED_OP(int, float),
    DEFINE_DIVMOD_MIXED_OP(float, int),

#undef DEFINE_DIVMOD_MIXED_OP

    Operator("aten::hash(str t) -> int", hashValue<std::string>),
    Operator("aten::hash(int t) -> int", hashValue<int>),
    Operator("aten::hash(float t) -> int", hashValue<double>),
});

bool simpleClassTypeArg(const Argument& arg, const ClassTypePtr& type) {
  return arg.type() == type && !arg.kwarg_only() && !arg.default_value();
}

void checkSortSchema(const Node* node, const c10::TypePtr& list_element_type) {
  std::stringstream error_str;
  if (auto class_type = list_element_type->cast<ClassType>()) {
    if (auto method = class_type->getMethod("__lt__")) {
      const auto& lt_schema = method->getSchema();
      const auto& schema_args = lt_schema.arguments();
      bool error =
          (schema_args.size() != 2 ||
           !simpleClassTypeArg(schema_args[0], class_type) ||
           !simpleClassTypeArg(schema_args[1], class_type) ||
           lt_schema.returns().size() != 1 ||
           lt_schema.returns()[0].type() != BoolType::get());
      if (!error) {
        return;
      }
    }
    error_str << "To sort a list of " << class_type->python_str()
              << " it must define a "
              << "__lt__ method with two inputs of type "
              << class_type->python_str() << " that "
              << "returns a bool";
  } else {
    error_str
        << "Input to list sort must be of Tensors, ints, floats, bools or "
        << "a User Defined Class that defines the __lt__ compare method"
        << ", got list of " << list_element_type->python_str() << "\n";
  }

  auto error_msg = script::ErrorReport(node->sourceRange());
  error_msg << error_str.str();
  throw error_msg;
}

// NB: this must be registered after the other aten::sort operators
RegisterOperators regSort({
    Operator(
        "aten::sort(t[](a!) self, bool reverse=False) -> ()",
        [](const Node* node) {
          const auto list_type =
              node->inputs().at(0)->type()->expect<ListType>();
          checkSortSchema(node, list_type->getElementType());
          const auto elem = list_type->getElementType()->expect<ClassType>();
          auto func = elem->getMethod("__lt__");
          return [func](Stack& stack) {
            bool reverse = pop(stack).toBool();
            auto g_list = pop(stack).toGenericList();
            Stack sort_stack;
            std::sort(
                g_list.begin(),
                g_list.end(),
                [func, reverse, &sort_stack](
                    IValue a, IValue b) -> bool {
                  // FBCode errors without this check - "strict weak ordering"
                  // TODO: remove when possible, since it just slows down
                  // sorting and doesn't do anything useful
                  if (a.isSameIdentity(b)) {
                    return false;
                  }
                  sort_stack.push_back(a);
                  sort_stack.push_back(b);
                  func->run(sort_stack);
                  return pop(sort_stack).toBool() ^ reverse;
                });
            return 0;
          };
        },
        aliasAnalysisFromSchema()),
});

// reference: _output_size in torch/nn/functional.py
// size can be none, int or intlist
// scale_factors can be none, float, or floatlist
std::vector<int64_t> _output_size(
    const at::Tensor& input,
    size_t dim,
    const IValue& size,
    const IValue& scale_factors) {
  if (!size.isNone()) {
    if (size.isInt()) {
      std::vector<int64_t> repeated(dim, size.toInt());
      return repeated;
    } else {
      return size.toIntListRef().vec();
    }
  }
  std::vector<double> scale_repeated;
  if (scale_factors.isDouble()) {
    scale_repeated = std::vector<double>(dim, scale_factors.toDouble());
  } else {
    scale_repeated = scale_factors.toDoubleListRef().vec();
  }
  std::vector<int64_t> ret;
  for (size_t i = 0; i < dim; ++i) {
    ret.push_back(std::floor(input.size(i + 2) * scale_repeated[i]));
  }
  return ret;
}

// reference: interpolate in torch/nn/functional.py
// size can be none, int or intlist
// scale_factors can be none, float, or floatlist
at::Tensor interpolate(
    const at::Tensor& input,
    const IValue& size,
    const IValue& scale_factors,
    const std::string& mode,
    c10::optional<bool> align_corners) {
  if ((mode == "nearest" || mode == "area")) {
    if (align_corners != c10::nullopt) {
      throw std::runtime_error(
          "align_corners option can only be set with the "
          "interpolating modes: linear | bilinear | bicubic | trilinear");
    }
  } else {
    if (align_corners == c10::nullopt) {
      AT_WARN(
          "Default upsampling behavior when mode=",
          mode,
          " is changed "
          "to align_corners=False since 0.4.0. Please specify align_corners=True "
          "if the old behavior is desired. See the documentation of nn.Upsample for details");
      align_corners = false;
    }
  }

  auto input_dim = input.dim();
  if (input_dim == 3 && mode == "nearest")
    return at::upsample_nearest1d(
        input, _output_size(input, 1, size, scale_factors));
  if (input_dim == 4 && mode == "nearest")
    return at::upsample_nearest2d(
        input, _output_size(input, 2, size, scale_factors));
  if (input_dim == 5 && mode == "nearest")
    return at::upsample_nearest3d(
        input, _output_size(input, 3, size, scale_factors));
  if (input_dim == 3 && mode == "area")
    return at::adaptive_avg_pool1d(
        input, _output_size(input, 1, size, scale_factors));
  if (input_dim == 4 && mode == "area")
    return at::adaptive_avg_pool2d(
        input, _output_size(input, 2, size, scale_factors));
  if (input_dim == 5 && mode == "area")
    return at::adaptive_avg_pool3d(
        input, _output_size(input, 3, size, scale_factors));
  if (input_dim == 3 && mode == "linear")
    return at::upsample_linear1d(
        input, _output_size(input, 1, size, scale_factors), *align_corners);
  if (input_dim == 3 && mode == "bilinear")
    throw std::runtime_error("Got 3D input, but bilinear mode needs 4D input");
  if (input_dim == 3 && mode == "bicubic")
    throw std::runtime_error("Got 3D input, but bicubic mode needs 4D input");
  if (input_dim == 3 && mode == "trilinear")
    throw std::runtime_error("Got 3D input, but trilinear mode needs 5D input");
  if (input_dim == 4 && mode == "linear")
    throw std::runtime_error("Got 4D input, but linear mode needs 3D input");
  if (input_dim == 4 && mode == "bilinear")
    return at::upsample_bilinear2d(
        input, _output_size(input, 2, size, scale_factors), *align_corners);
  if (input_dim == 4 && mode == "bicubic")
    return at::upsample_bicubic2d(
        input, _output_size(input, 2, size, scale_factors), *align_corners);
  if (input_dim == 4 && mode == "trilinear")
    throw std::runtime_error("Got 4D input, but trilinear mode needs 5D input");
  if (input_dim == 5 && mode == "linear")
    throw std::runtime_error("Got 5D input, but linear mode needs 3D input");
  if (input_dim == 5 && mode == "bilinear")
    throw std::runtime_error("Got 5D input, but bilinear mode needs 4D input");
  if (input_dim == 5 && mode == "bicubic")
    throw std::runtime_error("Got 5D input, but bicubic mode needs 4D input");
  if (input_dim == 5 && mode == "trilinear")
    return at::upsample_trilinear3d(
        input, _output_size(input, 3, size, scale_factors), *align_corners);

  AT_ERROR(
      "Input Error: Only 3D, 4D and 5D input Tensors supported",
      " (got ",
      input_dim,
      "D) for the modes: nearest | linear | bilinear | trilinear",
      " (got ",
      mode,
      ") ");
}

Operation interpolate_op(const Node* n) {
  return [](Stack& stack) {
    at::Tensor input;
    IValue size;
    IValue scale_factors;
    std::string mode;
    IValue align_corners;
    pop(stack, input, size, scale_factors, mode, align_corners);
    at::Tensor res = interpolate(
        input, size, scale_factors, mode, align_corners.toOptional<bool>());
    push(stack, std::move(res));
    return 0;
  };
}

// interpolate takes in float & float[] for scale factor
// upsample takes in int & int[], so convert the ints to floats before
// passing on to the interpolate op
IValue convert_scale_factor_to_double(const IValue& int_ivalue) {
  IValue scale_factor_double;
  if (int_ivalue.isInt()) {
    scale_factor_double = static_cast<double>(int_ivalue.toInt());
  } else if (int_ivalue.isIntList()) {
    auto int_list = int_ivalue.toIntListRef();
    std::vector<double> double_vec(int_list.begin(), int_list.end());
    scale_factor_double = c10::impl::toList(double_vec);
  } else if (int_ivalue.isNone()) {
    return IValue();
  } else {
    std::stringstream ss;
    ss << "Expecting optional int or int list arg for scale factor, got"
       << int_ivalue;
    throw std::runtime_error(ss.str());
  }
  return scale_factor_double;
}

Operation upsample_nearest_op(const Node* n) {
  return [](Stack& stack) {
    at::Tensor input;
    IValue size;
    IValue scale_factor_int;
    pop(stack, input, size, scale_factor_int);
    IValue scale_factor_double =
        convert_scale_factor_to_double(scale_factor_int);
    at::Tensor res =
        interpolate(input, size, scale_factor_double, "nearest", c10::nullopt);
    push(stack, std::move(res));
    return 0;
  };
}

Operation upsample_op(const Node* n) {
  return [](Stack& stack) {
    at::Tensor input;
    IValue size;
    IValue scale_factor_int;
    std::string mode;
    IValue align_corners;
    pop(stack, input, size, scale_factor_int, mode, align_corners);
    IValue scale_factor_double =
        convert_scale_factor_to_double(scale_factor_int);
    at::Tensor res = interpolate(
        input,
        size,
        scale_factor_double,
        mode,
        align_corners.toOptional<bool>());
    push(stack, std::move(res));
    return 0;
  };
}

Operation upsample_bilinear_op(const Node* n) {
  return [](Stack& stack) {
    at::Tensor input;
    IValue size;
    IValue scale_factor_int;
    pop(stack, input, size, scale_factor_int);
    IValue scale_factor_double =
        convert_scale_factor_to_double(scale_factor_int);
    at::Tensor res =
        interpolate(input, size, scale_factor_double, "bilinear", true);
    push(stack, std::move(res));
    return 0;
  };
}

RegisterOperators reg3({
    Operator(
        "aten::__interpolate(Tensor input, int? size = None, float[]? scale_factor = None, str mode = 'nearest', bool? align_corners = None) -> Tensor",
        interpolate_op,
        aliasAnalysisFromSchema()),
    Operator(
        "aten::__interpolate(Tensor input, int[]? size = None, float[]? scale_factor = None, str mode = 'nearest', bool? align_corners = None) -> Tensor",
        interpolate_op,
        aliasAnalysisFromSchema()),
    Operator(
        "aten::__interpolate(Tensor input, int? size = None, float? scale_factor = None, str mode = 'nearest', bool? align_corners = None) -> Tensor",
        interpolate_op,
        aliasAnalysisFromSchema()),
    Operator(
        "aten::__interpolate(Tensor input, int[]? size = None, float? scale_factor = None, str mode = 'nearest', bool? align_corners = None) -> Tensor",
        interpolate_op,
        aliasAnalysisFromSchema()),

    Operator(
        "aten::__upsample_nearest(Tensor input, int? size = None, int? scale_factor = None) -> Tensor",
        upsample_nearest_op,
        aliasAnalysisFromSchema()),
    Operator(
        "aten::__upsample_nearest(Tensor input, int[]? size = None, int? scale_factor = None) -> Tensor",
        upsample_nearest_op,
        aliasAnalysisFromSchema()),

    Operator(
        "aten::__upsample(Tensor input, int? size = None, int? scale_factor = None, str mode = 'nearest', bool? align_corners = None) -> Tensor",
        upsample_op,
        aliasAnalysisFromSchema()),
    Operator(
        "aten::__upsample(Tensor input, int[]? size = None, int? scale_factor = None, str mode = 'nearest', bool? align_corners = None) -> Tensor",
        upsample_op,
        aliasAnalysisFromSchema()),

    Operator(
        "aten::__upsample_bilinear(Tensor input, int? size = None, int? scale_factor = None) -> Tensor",
        upsample_bilinear_op,
        aliasAnalysisFromSchema()),
    Operator(
        "aten::__upsample_bilinear(Tensor input, int[]? size = None, int? scale_factor = None) -> Tensor",
        upsample_bilinear_op,
        aliasAnalysisFromSchema()),
    Operator(
        "aten::__upsample_bilinear(Tensor input, int? size = None, int[]? scale_factor = None) -> Tensor",
        upsample_bilinear_op,
        aliasAnalysisFromSchema()),
    Operator(
        "aten::__upsample_bilinear(Tensor input, int[]? size = None, int[]? scale_factor = None) -> Tensor",
        upsample_bilinear_op,
        aliasAnalysisFromSchema()),

});

at::Tensor leaky_relu(const at::Tensor& tensor, double scalar) {
  return at::leaky_relu(tensor, scalar);
}
at::Tensor cat(const std::vector<at::Tensor>& tensors) {
  return at::cat(tensors);
}

std::string get_first(const std::vector<std::vector<std::string>>& strings) {
  return strings[0][0];
}

static auto reg4 =
    torch::jit::RegisterOperators()
        .op("_test::leaky_relu(Tensor self, float v=0.01) -> Tensor",
            &leaky_relu)
        .op("_test::cat(Tensor[] inputs) -> Tensor", &cat)
        .op("_test::get_first", &get_first);
} // namespace
} // namespace jit
} // namespace torch<|MERGE_RESOLUTION|>--- conflicted
+++ resolved
@@ -540,8 +540,8 @@
            pop(stack, a);
            push(stack, a.is_cuda());
            return 0;
-         },
-         aliasAnalysisFromSchema()),
+      },
+      aliasAnalysisFromSchema()),
      Operator(
          "prim::is_mkldnn(Tensor a) -> bool",
          [](Stack& stack) {
@@ -549,7 +549,8 @@
            pop(stack, a);
            push(stack, a.is_mkldnn());
            return 0;
-         }),
+         },
+         aliasAnalysisFromSchema()),
      Operator(
          "aten::cpu(Tensor(a) self) -> Tensor(a|b)",
          [](Stack& stack) {
@@ -2128,21 +2129,17 @@
       Operator(                                                                     \
           "aten::add_(" decl_type "[](a!) self, " decl_type "[] b) -> " decl_type   \
           "[]",                                                                     \
-          listInplaceAdd<c_type::value_type>),                                      \
+          listInplaceAdd<c_type::value_type>,                                       \
+          aliasAnalysisFromSchema()),                                               \
       Operator(                                                                     \
           "aten::slice(" decl_type                                                  \
           "[] l, int start, int end=9223372036854775807, int step=1) -> " decl_type \
           "[]",                                                                     \
-<<<<<<< HEAD
           listSlice<c_type::value_type>,                                            \
           aliasAnalysisFromSchema()),                                               \
-      Operator("aten::list(" decl_type "[] l) -> " decl_type "[]", listList,        \
-      aliasAnalysisFromSchema()),                                                   \
-=======
-          listSlice<c_type::value_type>),                                           \
       Operator("aten::list(" decl_type "[] l) -> " decl_type "[]",                  \
-          listList<c_type::value_type>),                                            \
->>>>>>> 11db0688
+          listList<c_type::value_type>,                                             \
+          aliasAnalysisFromSchema()),                                               \
       Operator(                                                                     \
           "aten::mul(" decl_type "[] l, int n) -> " decl_type "[]",                 \
           listMulIntLeft<c_type::value_type>,                                       \
