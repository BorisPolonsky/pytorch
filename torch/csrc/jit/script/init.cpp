#include <torch/csrc/jit/script/init.h>

#include <torch/csrc/Device.h>
#include <torch/csrc/jit/import.h>
#include <torch/csrc/jit/script/compiler.h>
#include <torch/csrc/jit/script/module.h>
#include <torch/csrc/jit/script/module_python.h>
#include <torch/csrc/jit/script/python_sugared_value.h>
#include <torch/csrc/jit/script/sugared_value.h>
#include <torch/csrc/jit/testing/file_check.h>

#include <torch/csrc/jit/constants.h>
#include <torch/csrc/jit/graph_executor.h>
#include <torch/csrc/jit/hooks_for_testing.h>
#include <torch/csrc/jit/import_source.h>
#include <torch/csrc/jit/irparser.h>
#include <torch/csrc/jit/passes/python_print.h>
#include <torch/csrc/jit/pybind_utils.h>
#include <torch/csrc/jit/python_tracer.h>
#include <torch/csrc/jit/script/logging.h>
#include <torch/csrc/jit/script/parser.h>
#include <torch/csrc/jit/tracer.h>

#include <torch/csrc/api/include/torch/ordered_dict.h>

#include <ATen/ATen.h>
#include <ATen/core/function_schema.h>
#include <ATen/core/qualified_name.h>

#include <pybind11/functional.h>
#include <pybind11/pybind11.h>
#include <pybind11/stl.h>
#include <pybind11/stl_bind.h>
#include <chrono>
#include <cstddef>
#include <memory>
#include <sstream>
#include <string>
#include <tuple>
#include <utility>
#include <vector>

PYBIND11_MAKE_OPAQUE(torch::jit::script::ExtraFilesMap);

namespace torch {
namespace jit {
namespace script {

using ::c10::Argument;
using ::c10::FunctionSchema;

using ResolutionCallback = std::function<py::function(std::string)>;
using FunctionDefaults = std::unordered_map<std::string, py::object>;

namespace {

// A resolver that will inspect the outer Python scope to find `name`.
struct PythonResolver : public Resolver {
  explicit PythonResolver(ResolutionCallback rcb) : rcb_(std::move(rcb)) {}

  /**
   * While compiling classes, the class type we're compiling will not be
   * available in Python, since we haven't fowner_ defining the class yet. So
   * in order to make the class type available to its own methods, we need to
   * explicitly resolve it.
   *
   * @param rcb Python function to resolve a name to its Python object in the
   *            enclosing scope
   * @param classname The unqualified classname of the class currently being
   *                  compiled.
   * @param classType The class's type.
   */
  explicit PythonResolver(
      ResolutionCallback rcb,
      std::string classname,
      ClassTypePtr classType)
      : rcb_(std::move(rcb)),
        classname_(std::move(classname)),
        classType_(std::move(classType)) {}

  std::shared_ptr<SugaredValue> resolveValue(
      const std::string& name,
      Function& m,
      const SourceRange& loc) const override {
    AutoGIL ag;
    py::object obj = rcb_(name);
    if (obj.is(py::none())) {
      return nullptr;
    }
    return toSugaredValue(obj, m, loc);
  }

  static bool isNamedTupleClass(py::object obj) {
    auto tuple_type = reinterpret_cast<PyObject*>(&PyTuple_Type);
    return PyObject_IsSubclass(obj.ptr(), tuple_type) &&
        py::hasattr(obj, "_fields");
  }

  TypePtr resolveType(const std::string& name, const SourceRange& loc) const override {
    if (classType_ && name == classname_) {
      return classType_;
    }
    AutoGIL ag;
    py::object obj = rcb_(name);
    if (obj.is(py::none())) {
      return nullptr;
    }
    py::bool_ isClass = py::module::import("inspect").attr("isclass")(obj);
    if (!py::cast<bool>(isClass)) {
      return nullptr;
    }

    auto qualifiedName = c10::QualifiedName(py::cast<std::string>(
        py::module::import("torch.jit").attr("_qualified_name")(obj)));

    if (isNamedTupleClass(obj)) {
      // Currently don't support default values
      if (py::hasattr(obj, "_field_defaults")) {
        auto default_dict = py::cast<std::map<std::string, py::object>>(
            py::getattr(obj, "_field_defaults"));
        if (default_dict.size()) {
          std::string error_msg =
              "Default values are currently not supported"
              " on NamedTuple fields in TorchScript. Fields "
              "with default values: [";
          bool first = true;
          for (const auto& kv : default_dict) {
            if (!first) {
              error_msg += ", ";
            }
            error_msg += kv.first;
          }
          error_msg += "]";
          throw ErrorReport(loc) << error_msg;
        }
      }

      py::object props = py::module::import("torch.jit")
                             .attr("_get_named_tuple_properties")(obj);
      std::string unqualName;
      std::vector<std::string> fields;
      std::vector<TypePtr> annotations;
      std::tie(unqualName, fields, annotations) = py::cast<
          std::tuple<std::string, decltype(fields), decltype(annotations)>>(
          props);

      auto tt = TupleType::create(
          annotations,
          qualifiedName,
          TupleType::namedTupleSchemaFromNamesAndTypes(qualifiedName, fields, annotations));
      CompilationUnit::_get_python_cu()->register_class(tt);
      return tt;
    }

    return CompilationUnit::_get_python_cu()->get_class(qualifiedName);
  }

 private:
  ResolutionCallback rcb_;
  std::string classname_;
  ClassTypePtr classType_;
};

std::shared_ptr<PythonResolver> pythonResolver(ResolutionCallback rcb) {
  return std::make_shared<PythonResolver>(rcb);
}
std::shared_ptr<PythonResolver> pythonResolver(
    ResolutionCallback rcb,
    std::string classname,
    ClassTypePtr classType) {
  return std::make_shared<PythonResolver>(
      rcb, std::move(classname), std::move(classType));
}
} // namespace

FunctionSchema getSchemaWithNameAndDefaults(
    const SourceRange& range,
    const FunctionSchema& schema,
    const at::optional<std::string>& new_name,
    const FunctionDefaults& default_args) {
  std::vector<Argument> new_args;
  for (auto& arg : schema.arguments()) {
    auto it = default_args.find(arg.name());
    if (it != default_args.end()) {
      try {
        IValue value;
        auto n = arg.N();
        auto list_type = arg.type()->cast<ListType>();
        if (n && *n > 0 && list_type) {
          // BroadcastingList, allow default values T for arg types List[T]
          value = toIValue(it->second, list_type->getElementType());
        } else {
          value = toIValue(it->second, arg.type());
        }
        new_args.emplace_back(
            arg.name(), arg.type(), arg.N(), value, arg.kwarg_only());
      } catch (py::cast_error& e) {
        throw ErrorReport(range)
            << "Expected a default value of type " << arg.type()->python_str()
            << " on parameter \"" << arg.name() << "\"";
      }
    } else {
      new_args.push_back(arg);
    }
  }

  return FunctionSchema(
      new_name.value_or(schema.name()),
      schema.overload_name(),
      new_args,
      schema.returns(),
      schema.is_vararg(),
      schema.is_varret());
}

static Self moduleSelf(const Module& m, const py::object& py_m) {
  return [m, py_m](Value* v) {
    v->setType(m.module_object()->type());
    return std::make_shared<ModuleValue>(v, m, py_m);
  };
}

static TypePtr getTensorType(
    const at::Tensor& t,
    const TypeKind type_kind) {
  switch (type_kind) {
    case TypeKind::DimensionedTensorType:
      return DimensionedTensorType::create(t);
    case TypeKind::CompleteTensorType: {
      auto scalar_type = t.scalar_type();
      auto sizes = t.sizes();
      return CompleteTensorType::create(scalar_type, at::kCPU, sizes);
    }
    default:
      throw std::runtime_error(
          "Attempted to call getTensorType for type kind other than DimensionedTensorType or CompleteTensorType.");
  }
}

static TupleTypePtr getTupleTensorType(
    const Stack::const_iterator& s_iter,
    const Stack::const_iterator& s_iter_end,
    const TypePtr& tupleType,
    const TypeKind type_kind) {
  AT_ASSERT(tupleType->kind() == TupleType::Kind);
  AT_ASSERT(s_iter != s_iter_end);

  std::vector<TypePtr> types;
  for (const auto& subType : tupleType->containedTypes()) {
    if (subType->kind() == TupleType::Kind) {
      types.push_back(getTupleTensorType(s_iter+1, s_iter_end, subType, type_kind));
    } else {
      types.push_back(getTensorType(s_iter->toTensor(), type_kind));
    }
  }
  return TupleType::create(types);
}

static void setInputTensorTypes(
    Graph& g,
    const Stack& stack,
    const TypeKind type_kind = TypeKind::DimensionedTensorType) {
  at::ArrayRef<Value*> input_values = g.inputs();
  auto s_iter = stack.begin();
  for (auto v : input_values) {
    AT_ASSERT(s_iter != stack.end());
    if (v->type()->kind() == TupleType::Kind) {
      AT_ASSERT(v->node()->kind() == prim::Param);
      v->setType(
          getTupleTensorType(s_iter, stack.end(), v->type(), type_kind));
    } else {
      v->setType(getTensorType(s_iter->toTensor(), type_kind));
      s_iter++;
    }
  }
}

static std::shared_ptr<Graph> _propagate_shapes(
    Graph& graph,
    std::vector<at::Tensor> inputs,
    bool with_grad = false) {
  Stack stack(inputs.begin(), inputs.end());
  auto retval = graph.copy();
  setInputTensorTypes(*retval, stack);
  PropagateInputShapes(retval);
  return retval;
}

static std::shared_ptr<Graph> _propagate_and_assign_input_shapes(
    Graph& graph,
    const std::vector<at::Tensor>& inputs,
    bool with_grad = false,
    bool propagate = true) {
  auto retval = graph.copy();
  if (propagate) {
    setInputTensorTypes(*retval, fmap<IValue>(inputs), TypeKind::DimensionedTensorType);
    PropagateInputShapes(retval);
  }
  setInputTensorTypes(*retval, fmap<IValue>(inputs), TypeKind::CompleteTensorType);

  return retval;
}

static std::shared_ptr<Graph> _assign_output_shapes(
    Graph& graph,
    std::vector<at::Tensor> outputs) {
  auto retval = graph.copy();
  AT_ASSERT(retval->outputs().size() == outputs.size());
  for (size_t i = 0; i < outputs.size(); ++i) {
    auto scalar_type = outputs[i].scalar_type();
    auto sizes = outputs[i].sizes();
    auto type =
        torch::jit::CompleteTensorType::create(scalar_type, at::kCPU, sizes);
    retval->outputs()[i]->setType(type);
  }
  return retval;
}

void addFunctionToModule(Module& module, const StrongFunctionPtr& func) {
  // Make a graph with a fake self argument
  auto graph = func.function_->graph()->copy();
  auto v = graph->insertInput(0, "self");
  v->setType(module.module_object()->type());
  const auto name = QualifiedName(module.name(), "forward");
  module.module_object()->compilation_unit()->create_function(name, graph);
}

void initJitScriptBindings(PyObject* module) {
  auto m = py::handle(module).cast<py::module>();

  // STL containers are not mutable by default and hence we need to bind as
  // follows.
  py::bind_map<ExtraFilesMap>(m, "ExtraFilesMap");

  // torch.jit.ScriptModule is a subclass of this C++ object.
  // Methods here are prefixed with _ since they should not be
  // public.
  py::class_<Module>(m, "ScriptModule")
      .def(py::init<std::string>())
      .def(
          "save",
          [](Module& m,
             const std::string& filename,
             const ExtraFilesMap& _extra_files = ExtraFilesMap()) {
            m.save(filename, _extra_files);
          },
          py::arg("filename"),
          py::arg("_extra_files") = ExtraFilesMap())
      .def(
          "save_to_buffer",
          [](Module& m, const ExtraFilesMap& _extra_files = ExtraFilesMap()) {
            std::ostringstream buf;
            m.save(buf, _extra_files);
            return py::bytes(buf.str());
          },
          py::arg("_extra_files") = ExtraFilesMap())
      .def("_set_optimized", &Module::set_optimized)
      .def(
          "_define",
          [](Module& m,
             py::object py_m,
             const std::string& script,
             ResolutionCallback rcb) {
            c10::optional<Self> self;
<<<<<<< HEAD
            m->class_compilation_unit()->define(
                m->name(), script, pythonResolver(rcb), moduleSelf(m, py_m));
=======
            m.class_compilation_unit()->define(
                script, pythonResolver(rcb), moduleSelf(m, py_m));
>>>>>>> e8423e2c
            didFinishEmitModule(m);
          })
      .def(
          "_create_methods",
          [](Module& m,
             py::object py_m,
             const std::vector<Def>& defs,
             const std::vector<ResolutionCallback>& rcbs,
             const std::vector<FunctionDefaults>& defaults) {
            TORCH_INTERNAL_ASSERT(defs.size() == rcbs.size());
            std::vector<ResolverPtr> resolvers;
            resolvers.reserve(rcbs.size());
            for (auto& callback : rcbs) {
              resolvers.push_back(pythonResolver(callback));
            }
<<<<<<< HEAD
            std::vector<QualifiedName> names;
            for (const auto& def : defs) {
              auto method_name = QualifiedName(m->name(), def.name().name());
              names.emplace_back(std::move(method_name));
            }
            m->class_compilation_unit()->define(
                names, defs, resolvers, moduleSelf(m, py_m));
=======
            m.class_compilation_unit()->define(
                defs, resolvers, moduleSelf(m, py_m));
>>>>>>> e8423e2c
            // Stitch in default arguments for each Def if provided
            auto defaults_it = defaults.begin();
            auto defs_it = defs.begin();
            while (defs_it != defs.end()) {
<<<<<<< HEAD
              const auto method_name =
                  QualifiedName(m->name(), (*defs_it).name().name());
              auto& method =
                  m->class_compilation_unit()->get_function(method_name);
=======
              auto& method = m.class_compilation_unit()->get_function(
                  (*defs_it).name().name());
>>>>>>> e8423e2c
              method.setSchema(getSchemaWithNameAndDefaults(
                  defs_it->range(),
                  method.getSchema(),
                  at::nullopt,
                  *defaults_it));
              ++defs_it;
              ++defaults_it;
            }
            didFinishEmitModule(m);
          })
      .def(
          "_get_method",
          [](Module& self, const std::string& name) -> Method {
            return self.get_method(name);
          },
          py::keep_alive<0, 1>())
      .def("_register_parameter", &Module::register_parameter)
      .def(
          "_get_functions",
          [](Module& self) {
            return self.class_compilation_unit()->get_functions();
          })
      .def(
          "_register_attribute",
          [](Module& self, std::string name, TypePtr type, py::object value) {
            self.register_attribute(name, type, toIValue(value, type));
          })
      .def("_register_module", &Module::register_module)
      .def("_register_buffer", &Module::register_buffer)
      .def(
          "_set_attribute",
          [](Module& self, const std::string& name, py::object value) {
            auto attr = self.find_attribute(name);
            TORCH_CHECK(attr, "Could not find attribute '", name, "'");
            auto ivalue = toIValue(value, attr->type());
            attr->setValue(ivalue);
          })
      .def("_set_parameter", &Module::set_parameter)
      .def("_get_parameter", &Module::get_parameter)
      .def("_get_buffer", &Module::get_buffer)
      .def("_get_attribute", &Module::get_attribute)
      .def("_get_module", &Module::get_module)
      .def(
          "_get_modules",
          [](Module& self) {
            std::vector<std::pair<std::string, Module>> modules;
            for (Slot s : self.get_module_slots()) {
              modules.emplace_back(s.name(), s.to_module());
            }
            return modules;
          })
      .def(
          "_get_parameters",
          [](Module& self) -> py::tuple {
            auto parameters = self.get_parameters();
            py::tuple result(parameters.size());
            auto i = 0;
            for (Slot p : parameters) {
              py::tuple r(2);
              result[i++] = std::make_tuple(
                  p.name(), autograd::as_variable_ref(p.value().toTensor()));
            }
            return result;
          })
      .def(
          "_get_attributes",
          [](Module& self) -> py::tuple {
            auto attributes = self.get_attributes();
            py::tuple result(attributes.size());
            size_t i = 0;
            for (Slot buffer : attributes) {
              py::tuple r(3);
              IValue v = buffer.value();
              result[i++] = std::make_tuple(
                  buffer.name(), buffer.type(), toPyObject(std::move(v)));
            }
            return result;
          })
      .def(
          "_has_attribute",
          [](Module& self, const std::string& name) -> bool {
            return self.find_attribute(name).has_value();
          })
      .def(
          "_has_parameter",
          [](Module& self, const std::string& name) -> bool {
            return self.find_parameter(name).has_value();
          })
      .def(
          "_has_buffer",
          [](Module& self, const std::string& name) -> bool {
            return self.find_buffer(name).has_value();
          })
      .def(
          "_has_module",
          [](Module& self, const std::string& name) {
            return bool(self.find_module(name));
          })
      .def(
          "_has_method",
          [](Module& self, const std::string& name) {
            return bool(self.find_method(name));
          })
      .def(
          "_method_names",
          [](Module& self) {
            return fmap(self.get_methods(), [](const Method& method) {
              return method.name();
            });
          })
      .def(
          "_create_method_from_trace",
          [](Module& self,
             const std::string& name,
             py::function func,
             py::tuple input_tuple,
             py::function var_lookup_fn,
             bool force_outplace) {
            // prereq: Module's buffers and parameters are unique
            // this was ensured in python before calling this function
            auto typed_inputs = toTypedStack(input_tuple);
            auto graph = tracer::createGraphByTracing(
<<<<<<< HEAD
                func, typed_inputs, var_lookup_fn, force_outplace, self);
            const auto method_name = QualifiedName(self->name(), name);
            self->module_object()->compilation_unit()->create_function(
                method_name, graph);
=======
                func, typed_inputs, var_lookup_fn, force_outplace, &self);
            self.module_object()->type()->compilation_unit()->create_function(
                name, graph);
>>>>>>> e8423e2c
            didFinishEmitModule(self);
          })
      .def(
          "get_debug_state",
          [](Module& self) {
            if (auto m = self.find_method("forward")) {
              return m->get_executor().getDebugState();
            }
            throw std::runtime_error(
                "Attempted to call get_debug_state on a Module without a compiled forward()");
          })
      .def_property_readonly(
          "code",
          [](Module& self) {
            std::ostringstream ss;
            std::vector<at::Tensor> tensors;
            std::vector<c10::NamedTypePtr> classes;
            PythonPrint(
                ss,
                *self.class_compilation_unit(),
                true,
                tensors,
                classes,
                false);
            return ss.str();
          })
      .def("apply", &Module::apply)
      .def("_copy_into", &Module::copy_into)
      .def(
          "clone_method", [](Module& m, Module& orig, const std::string& name) {
            m.clone_method(orig, name);
          });

  py::class_<CompilationUnit, std::shared_ptr<CompilationUnit>>(
      m, "CompilationUnit")
      .def(py::init<>())
      .def(
          "find_function",
          [](std::shared_ptr<CompilationUnit> self, const std::string& name) {
            auto& fn = self->get_function(QualifiedName(name));
            return StrongFunctionPtr(std::move(self), &fn);
          })
      .def("set_optimized", &CompilationUnit::set_optimized)
      .def(
          "define",
          [](CompilationUnit& cu,
             const std::string& src,
             ResolutionCallback rcb) {
            cu.define(c10::nullopt, src, pythonResolver(rcb), nullptr);
          });

  py::class_<StrongFunctionPtr>(m, "Function", py::dynamic_attr())
      .def(
          "__call__",
          [](py::args args, py::kwargs kwargs) {
            // see: [pybind11 varargs]
            auto strongPtr = py::cast<StrongFunctionPtr>(args[0]);
            Function& callee = *strongPtr.function_;
            bool tracing = tracer::isTracing();
            if (tracing) {
              tracer::getTracingState()->graph->push_scope(callee.name());
            }
            py::object result = invokeScriptFunctionFromPython(
                callee, tuple_slice(std::move(args), 1), std::move(kwargs));
            if (tracing) {
              tracer::getTracingState()->graph->pop_scope();
            }
            return result;
          })
      .def(
          "save",
          [](const StrongFunctionPtr& self,
             const std::string& filename,
             const ExtraFilesMap& _extra_files = ExtraFilesMap()) {
            Module module("__main__");
            addFunctionToModule(module, self);
            module.save(filename, _extra_files);
          },
          py::arg("filename"),
          py::arg("_extra_files") = ExtraFilesMap())
      .def(
          "save_to_buffer",
          [](const StrongFunctionPtr& self,
             const ExtraFilesMap& _extra_files = ExtraFilesMap()) {
            std::ostringstream buf;
            Module module("__main__");
            addFunctionToModule(module, self);
            return py::bytes(buf.str());
          },
          py::arg("_extra_files") = ExtraFilesMap())
      .def_property_readonly(
          "graph",
          [](const StrongFunctionPtr& self) { return self.function_->graph(); })
      .def_property_readonly(
          "schema",
          [](const StrongFunctionPtr& self) {
            return self.function_->getSchema();
          })
      .def_property_readonly(
          "code",
          [](const StrongFunctionPtr& self) {
            std::ostringstream ss;
            std::vector<at::Tensor> tensors;
            std::vector<c10::NamedTypePtr> classes;
            PythonPrint(ss, *self.function_, false, tensors, classes, false);
            return ss.str();
          })
      .def(
          "get_debug_state",
          [](const StrongFunctionPtr& self) {
            return self.function_->get_executor().getDebugState();
          })
      .def_property_readonly("name", [](const StrongFunctionPtr& self) {
        return self.function_->name();
      });

  py::class_<Method>(m, "ScriptMethod", py::dynamic_attr())
      .def(
          "__call__",
          [](py::args args, py::kwargs kwargs) {
            // see: [pybind11 varargs]
            Method& method = py::cast<Method&>(args[0]);
            return invokeScriptMethodFromPython(
                method, tuple_slice(std::move(args), 1), std::move(kwargs));
          })
      .def_property_readonly("graph", &Method::graph)
      .def("_lowered_graph", &Method::_lowered_graph)
      .def_property_readonly(
          "schema", [](Method& m) { return m.function().getSchema(); })
      .def_property_readonly("name", &Method::name)
      .def_property_readonly("code", [](Method& self) {
        std::ostringstream ss;
        std::vector<at::Tensor> tensors;
        std::vector<c10::NamedTypePtr> classes;
        PythonPrint(ss, self.function(), true, tensors, classes, false);
        return ss.str();
      });
  m.def(
      "_jit_recursive_script",
      []() { return getRecursiveScriptMode(); });
  m.def(
      "_jit_recursive_script",
      [](bool recurse) { getRecursiveScriptMode() = recurse; });
  m.def(
      "_jit_script_compile",
      [](const std::string& qualname,
         const Def& def,
         ResolutionCallback rcb,
         FunctionDefaults defaults) {
        C10_LOG_API_USAGE_ONCE("torch.script.compile");
        // TODO this should be the global python CU
        const auto name = c10::QualifiedName(qualname);
        auto cu = std::make_shared<CompilationUnit>();
        cu->define({name}, {def}, {pythonResolver(std::move(rcb))}, nullptr);
        auto defined = cu->get_functions().at(0);
        defined->setSchema(getSchemaWithNameAndDefaults(
            def.range(), defined->getSchema(), def.name().name(), defaults));
        StrongFunctionPtr ret(std::move(cu), defined);
        didFinishEmitFunction(ret);
        return ret;
      });

  m.def(
      "_create_function_from_trace",
      [](std::string qualname,
         py::function func,
         py::tuple input_tuple,
         py::function var_lookup_fn,
         bool force_outplace) {
        auto typed_inputs = toTypedStack(input_tuple);
        auto graph = tracer::createGraphByTracing(
            func, typed_inputs, var_lookup_fn, force_outplace);
        // TODO this should go in the global Python CU
        auto cu = std::make_shared<CompilationUnit>();
        const auto name = c10::QualifiedName(qualname);
        auto result = cu->create_function(std::move(name), std::move(graph));
        StrongFunctionPtr ret(std::move(cu), result);
        didFinishEmitFunction(ret);
        return ret;
      });

  m.def(
      "_jit_script_class_compile",
      [](const std::string& qualifiedName,
         const ClassDef& classDef,
         ResolutionCallback rcb) {
        C10_LOG_API_USAGE_ONCE("torch.script.class");
        auto cu = CompilationUnit::_get_python_cu();
        const auto classname = c10::QualifiedName(qualifiedName);
        auto classType = ClassType::create(classname, cu);
        cu->register_class(classType);
        std::vector<ResolverPtr> rcbs;
        std::vector<Def> methodDefs;
        std::vector<c10::QualifiedName> names;
        for (const auto& def : classDef.defs()) {
          names.push_back(QualifiedName(classname, def.name().name()));
          methodDefs.push_back(def);
          rcbs.push_back(
              pythonResolver(rcb, classDef.name().name(), classType));
        }
        cu->define(names, methodDefs, rcbs, simpleSelf(classType));
      });

  m.def("parse_type_comment", [](const std::string& comment) {
    Parser p(std::make_shared<Source>(comment));
    return Decl(p.parseTypeComment());
  });

  m.def("merge_type_from_type_comment", &mergeTypesFromTypeComment);
  m.def(
      "import_ir_module",
      [](ModuleLookup module_lookup,
         const std::string& filename,
         py::object map_location,
         ExtraFilesMap& extra_files) {
        c10::optional<at::Device> optional_device;
        if (!map_location.is(py::none())) {
          AT_ASSERT(THPDevice_Check(map_location.ptr()));
          optional_device =
              reinterpret_cast<THPDevice*>(map_location.ptr())->device;
        }
        import_ir_module(module_lookup, filename, optional_device, extra_files);
      });
  m.def(
      "import_ir_module_from_buffer",
      [](ModuleLookup module_lookup,
         const std::string& buffer,
         py::object map_location,
         ExtraFilesMap& extra_files) {
        std::istringstream in(buffer);
        c10::optional<at::Device> optional_device;
        if (!map_location.is(py::none())) {
          AT_ASSERT(THPDevice_Check(map_location.ptr()));
          optional_device =
              reinterpret_cast<THPDevice*>(map_location.ptr())->device;
        }
        import_ir_module(module_lookup, in, optional_device, extra_files);
      });

  m.def(
      "_jit_import_functions",
      [](CompilationUnit& cu,
         const std::string& src,
         const std::vector<at::Tensor>& constant_table,
         const Self& self) {
        import_functions(
            c10::nullopt,
            *CompilationUnit::_get_python_cu_const(),
            cu,
            std::make_shared<Source>(src),
            constant_table,
            self,
            nullptr);
      });

  m.def("_jit_set_emit_hooks", setEmitHooks);
  m.def("_jit_get_emit_hooks", getEmitHooks);
  m.def("_jit_clear_class_registry", CompilationUnit::_clear_python_cu);
  m.def(
      "_debug_set_autodiff_subgraph_inlining",
      debugSetAutodiffSubgraphInlining);
  m.def("_propagate_shapes", _propagate_shapes);
  m.def(
      "_propagate_and_assign_input_shapes",
      _propagate_and_assign_input_shapes);
  m.def(
      "_assign_output_shapes",
      _assign_output_shapes);
  m.def("_jit_python_print", [](py::object obj) {
    std::ostringstream ss;
    std::vector<at::Tensor> constants;
    std::vector<c10::NamedTypePtr> classes;
    if (auto self = as_module(obj)) {
      PythonPrint(
          ss, *self->class_compilation_unit(), true, constants, classes, true);
    } else if (auto self = as_function(obj)) {
      PythonPrint(ss, *self->function_, false, constants, classes, true);
    } else {
      auto& fn = py::cast<StrongFunctionPtr&>(obj);
      PythonPrint(ss, *fn.function_, true, constants, classes, true);
    }
    return std::make_pair(ss.str(), std::move(constants));
  });
  m.def(
      "_last_executed_optimized_graph",
      []() { return lastExecutedOptimizedGraph(); },
      "Retrieve the optimized graph that was run the last time the graph executor ran on this thread");
  m.def(
      "_create_function_from_graph",
      [](const std::string& qualname, std::shared_ptr<Graph> graph) {
        // TODO this should go in the global Python CU
        auto cu = std::make_shared<CompilationUnit>();
        c10::QualifiedName name(qualname);
        auto fn = cu->create_function(std::move(name), graph);
        return StrongFunctionPtr(std::move(cu), fn);
      });

  py::class_<testing::FileCheck>(m, "FileCheck")
      .def(py::init<>())
      .def("check", &testing::FileCheck::check)
      .def("check_not", &testing::FileCheck::check_not)
      .def("check_same", &testing::FileCheck::check_same)
      .def("check_next", &testing::FileCheck::check_next)
      .def("check_count", &testing::FileCheck::check_count)
      .def("check_dag", &testing::FileCheck::check_dag)
      .def("check_count", &testing::FileCheck::check_count)
      .def(
          "check_count",
          [](testing::FileCheck& f,
             const std::string& str,
             size_t count,
             bool exactly) { return f.check_count(str, count, exactly); },
          "Check Count",
          py::arg("str"),
          py::arg("count"),
          py::arg("exactly") = false)
      .def(
          "run",
          [](testing::FileCheck& f, const std::string& str) {
            return f.run(str);
          })
      .def(
          "run", [](testing::FileCheck& f, const Graph& g) { return f.run(g); })
      .def(
          "run",
          [](testing::FileCheck& f,
             const std::string& input,
             const std::string& output) { return f.run(input, output); },
          "Run",
          py::arg("checks_file"),
          py::arg("test_file"))
      .def(
          "run",
          [](testing::FileCheck& f, const std::string& input, const Graph& g) {
            return f.run(input, g);
          },
          "Run",
          py::arg("checks_file"),
          py::arg("graph"));

  m.def(
      "_logging_set_logger",
      [](logging::LoggerBase* logger) { return logging::setLogger(logger); },
      py::return_value_policy::reference);
  py::class_<logging::LoggerBase, std::shared_ptr<logging::LoggerBase>>(
      m, "LoggerBase");
  py::enum_<logging::LockingLogger::AggregationType>(m, "AggregationType")
      .value("SUM", logging::LockingLogger::AggregationType::SUM)
      .value("AVG", logging::LockingLogger::AggregationType::AVG)
      .export_values();
  py::class_<
      logging::LockingLogger,
      logging::LoggerBase,
      std::shared_ptr<logging::LockingLogger>>(m, "LockingLogger")
      .def(py::init<>())
      .def("set_aggregation_type", &logging::LockingLogger::setAggregationType)
      .def("get_counter_val", &logging::LockingLogger::getCounterValue);
  py::class_<
      logging::NoopLogger,
      logging::LoggerBase,
      std::shared_ptr<logging::NoopLogger>>(m, "NoopLogger")
      .def(py::init<>());
}
} // namespace script
} // namespace jit
} // namespace torch<|MERGE_RESOLUTION|>--- conflicted
+++ resolved
@@ -362,13 +362,8 @@
              const std::string& script,
              ResolutionCallback rcb) {
             c10::optional<Self> self;
-<<<<<<< HEAD
-            m->class_compilation_unit()->define(
-                m->name(), script, pythonResolver(rcb), moduleSelf(m, py_m));
-=======
             m.class_compilation_unit()->define(
-                script, pythonResolver(rcb), moduleSelf(m, py_m));
->>>>>>> e8423e2c
+                m.name(), script, pythonResolver(rcb), moduleSelf(m, py_m));
             didFinishEmitModule(m);
           })
       .def(
@@ -384,31 +379,21 @@
             for (auto& callback : rcbs) {
               resolvers.push_back(pythonResolver(callback));
             }
-<<<<<<< HEAD
             std::vector<QualifiedName> names;
             for (const auto& def : defs) {
-              auto method_name = QualifiedName(m->name(), def.name().name());
+              auto method_name = QualifiedName(m.name(), def.name().name());
               names.emplace_back(std::move(method_name));
             }
-            m->class_compilation_unit()->define(
+            m.class_compilation_unit()->define(
                 names, defs, resolvers, moduleSelf(m, py_m));
-=======
-            m.class_compilation_unit()->define(
-                defs, resolvers, moduleSelf(m, py_m));
->>>>>>> e8423e2c
             // Stitch in default arguments for each Def if provided
             auto defaults_it = defaults.begin();
             auto defs_it = defs.begin();
             while (defs_it != defs.end()) {
-<<<<<<< HEAD
               const auto method_name =
-                  QualifiedName(m->name(), (*defs_it).name().name());
+                  QualifiedName(m.name(), (*defs_it).name().name());
               auto& method =
-                  m->class_compilation_unit()->get_function(method_name);
-=======
-              auto& method = m.class_compilation_unit()->get_function(
-                  (*defs_it).name().name());
->>>>>>> e8423e2c
+                  m.class_compilation_unit()->get_function(method_name);
               method.setSchema(getSchemaWithNameAndDefaults(
                   defs_it->range(),
                   method.getSchema(),
@@ -531,16 +516,10 @@
             // this was ensured in python before calling this function
             auto typed_inputs = toTypedStack(input_tuple);
             auto graph = tracer::createGraphByTracing(
-<<<<<<< HEAD
-                func, typed_inputs, var_lookup_fn, force_outplace, self);
-            const auto method_name = QualifiedName(self->name(), name);
-            self->module_object()->compilation_unit()->create_function(
+                func, typed_inputs, var_lookup_fn, force_outplace, &self);
+            const auto method_name = QualifiedName(self.name(), name);
+            self.module_object()->compilation_unit()->create_function(
                 method_name, graph);
-=======
-                func, typed_inputs, var_lookup_fn, force_outplace, &self);
-            self.module_object()->type()->compilation_unit()->create_function(
-                name, graph);
->>>>>>> e8423e2c
             didFinishEmitModule(self);
           })
       .def(
