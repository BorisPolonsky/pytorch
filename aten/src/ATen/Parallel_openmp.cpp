#ifdef AT_PARALLEL_OPENMP
#include <ATen/Parallel.h>

#include <atomic>

#ifdef TH_BLAS_MKL
#include <mkl.h>
#endif

namespace at {

namespace {

// Number of threads set by the user
std::atomic<int> num_threads{-1};

} // namespace

void init_num_threads() {
  auto nthreads = num_threads.load();
  if (nthreads > 0) {
    set_num_threads(nthreads);
  } else {
#if defined(_OPENMP) && defined(TH_BLAS_MKL)
  // If we are using MKL an OpenMP make sure the number of threads match.
  // Otherwise, MKL and our OpenMP-enabled functions will keep changing the
  // size of the OpenMP thread pool, resulting in worse performance (and memory
  // leaks in GCC 5.4)
  omp_set_num_threads(mkl_get_max_threads());
#endif
  }
}

void set_num_threads(int nthreads) {
  if (nthreads <= 0) {
<<<<<<< HEAD
    throw std::runtime_error(
      "Expected positive number of threads");
=======
    throw std::runtime_error("Expected positive number of threads");
>>>>>>> 0307aaf3
  }
  num_threads.store(nthreads);
#ifdef _OPENMP
  omp_set_num_threads(nthreads);
#endif
#ifdef TH_BLAS_MKL
  mkl_set_num_threads(nthreads);

  // because PyTorch uses OpenMP outside of MKL invocations
  // as well, we want this flag to be false, so that
  // threads aren't destroyed and recreated across every
  // MKL / non-MKL boundary of OpenMP usage
  // See https://github.com/pytorch/pytorch/issues/13757
  mkl_set_dynamic(false);
#endif
}

// Explicitly calling omp_get_max_threads() as the size of the parallel
// region might be different in the new thread;
// Use init_num_threads() during thread initialization to ensure
// consistent size of parallel region in different threads
int get_num_threads() {
#ifdef _OPENMP
  return omp_get_max_threads();
#else
  return 1;
#endif
}

int get_thread_num() {
#ifdef _OPENMP
  return omp_get_thread_num();
#else
  return 0;
#endif
}

bool in_parallel_region() {
#ifdef _OPENMP
  return omp_in_parallel();
#else
  return false;
#endif
}

} // namespace at
#endif<|MERGE_RESOLUTION|>--- conflicted
+++ resolved
@@ -33,12 +33,7 @@
 
 void set_num_threads(int nthreads) {
   if (nthreads <= 0) {
-<<<<<<< HEAD
-    throw std::runtime_error(
-      "Expected positive number of threads");
-=======
     throw std::runtime_error("Expected positive number of threads");
->>>>>>> 0307aaf3
   }
   num_threads.store(nthreads);
 #ifdef _OPENMP
