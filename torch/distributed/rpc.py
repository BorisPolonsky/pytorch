#!/usr/bin/env python3

from __future__ import absolute_import, division, print_function, unicode_literals
from . import invoke_rpc_builtin, invoke_rpc_python_udf

from . import ProcessGroupAgent
from .internal_rpc_utils import serialize, PythonUDF

import array
import sys
import torch
from enum import Enum


_agent = None


def _require_initialized(func):
    def wrapper(*args, **kwargs):
        if _agent is None:
            raise RuntimeError("RPC has not been initialized. "
                               "Call init_rpc(name) first.")
        return func(*args, **kwargs)
    return wrapper


def _collect_worker_names(name, group):
    from . import all_gather
    from . import get_world_size

    # collect name length
    ws = get_world_size(group)
    name_bytes = list(array.array('B', bytes(name, 'utf8')))
    name_len = len(name_bytes)
    len_input = torch.ones(1, dtype=torch.int64) * name_len
    len_outputs = [torch.empty(1, dtype=torch.int64) for _ in range(ws)]
    all_gather(len_outputs, len_input, group=group)

    # collect name value
    max_len = torch.stack(len_outputs).max().item()
    name_input = torch.empty(max_len, dtype=torch.uint8)
    name_input[:name_len] = torch.tensor(name_bytes, dtype=torch.uint8)
    name_outputs = [torch.empty(max_len, dtype=torch.uint8) for _ in range(ws)]
    all_gather(name_outputs, name_input, group=group)

    names = []
    for i in range(ws):
        name_tensor = name_outputs[i][:len_outputs[i]]
        names.append(bytearray(name_tensor.tolist()).decode('utf8'))

    return names


def join_rpc():
    r"""
    Block until all local and remote RPC processes reach this method, process
    (send and receive) all pending messages, and then destroy local RPC agent.
    Every RPC process must call this method before exit.
    """
    global _agent

    if _agent:
        _agent.join()
        _agent = None


@_require_initialized
def sync_rpc():
    r"""
    Block until all local and remote RPC processes reach this method and finish
    sending all pending RPCs. As this method synchronizes at the process
    level, if multiple threads are spawned, only one of them should call this
    method at a time.
    """
<<<<<<< HEAD
=======
    if _agent is None:
        raise RuntimeError("RPC has not been initialized. "
                           "Call init_model_parallel() first.")

>>>>>>> f077847a
    _agent.sync()

class RpcBackend(Enum):
    PROCESS_GROUP = 1

<<<<<<< HEAD
# TODO: add a context manager to wrap init_rpc and join_rpc
def init_rpc(name, backend='pg'):
    r"""
    Initialize the local RPC agent which immediately makes the current process
    ready to send and receive RPCs. The caller needs to make sure the specified
    backend is properly intialized before calling this method. For example, to
    use ``pg`` (ProcessGroup) backend, ``init_process_group`` must be invoked
    prior to this method.

    Arguments:
        name (str): a globally unique name of the local RPC agent. (e.g.,
                    ``Trainer3``, ``ParameterServer2``, ``Master``, ``Worker1``)
        backend (str): type of RPC backend implementation. Currently,
                       process group backend ``"pg"`` is the only available
                       backend implementation. (default: ``"pg"``).
    """
=======
# TODO: add a context managet to wrap _init_rpc and join_rpc
def _init_rpc(name, backend=RpcBackend.PROCESS_GROUP):
>>>>>>> f077847a
    if sys.version_info < (3, 0):
        raise RuntimeError("RPC package does not support Python2.")

    global _agent

    if _agent:
        raise RuntimeError("RPC is already initialized")

    if backend == RpcBackend.PROCESS_GROUP:
        from .distributed_c10d import _get_default_group
        group = _get_default_group()
        # TODO: issue #23232
        names = _collect_worker_names(name, group)
        name_dict = {names[r] : r for r in range(len(names))}
        _agent = ProcessGroupAgent(name, name_dict, group)
    else:
        raise RuntimeError("Unrecognized RPC backend ", backend)


@_require_initialized
def get_worker_id(worker_name=None):
    r"""
    Get worker id of a given worker name. Use this worker id to avoid passing
    an expensive string to ``rpc`` on every invocation.

    Arguments:
        worker_name (str): the string name of a worker. If ``None``, return the
                           the id of the current worker. (default ``None``)
    """
    if worker_name:
        return _agent.get_worker_id(worker_name)
    else:
        return _agent.get_worker_id()


@_require_initialized
def rpc(to, func, args=None, kwargs=None, async_call=False):
    r"""
    Make an RPC call to run function ``func`` on worker ``to``. By default, it
    blocks until the return value is locally available. RPC messages are sent
    and received in parallel to execution of Python code. This method is
    thread-safe.

    Arguments:
        to (int or str): id or name of the destination worker.
        func (callable): any callable function. builtin functions (like
                         ``torch.add``) can be sent over RPC more efficiently.
        args (tuple): the argument tuple for the ``func`` invocation.
        kwargs (dict): is a dictionary of keyword arguments for the ``func``
                       invocation.
        async_call (bool): If set to ``True``, this will be an asynchronous RPC,
                           and returns a ``torch.distributed.FutureMessage``
                           object immediately. Otherwise, this RPC will block
                           until the return value is locally available.
                           (default: ``False``)

    Returns:
        If ``async_call`` is ``False``, returns the result of running ``func``
        on ``args`` and ``kwargs``. If ``async_call`` is ``True``, returns a
        ``torch.distributed.FutureMessage`` object that can be waited on. When
        completed, the return value of ``func`` on ``args`` and ``kwargs`` can
        be retrieved from the ``FutureMessage`` object.

    Example::

        Synchronous example:

        On worker 0:
        >>> import torch.distributed as dist
        >>> dist.init_process_group(backend='gloo', rank=0, world_size=2)
        >>> dist.init_model_parallel("worker0")
        >>> ret = dist.rpc("worker1", torch.add, args=(torch.ones(2), 3))
        >>> dist.join_rpc()

        One worker 1:
        >>> import torch.distributed as dist
        >>> dist.init_process_group(backend='gloo', rank=1, world_size=2)
        >>> dist.init_model_parallel("worker1")
        >>> dist.join_rpc()

        Asynchronous example:

        On worker 0:
        >>> import torch.distributed as dist
        >>> dist.init_process_group(backend='gloo', rank=0, world_size=2)
<<<<<<< HEAD
        >>> dist.init_rpc("worker0")
        >>> worker1 = dist.get_worker_id("worker1")
        >>> fut1 = dist.rpc(worker1, torch.add, args=(torch.ones(2), 3), async_call=True)
        >>> fut2 = dist.rpc(worker1, min, args=(1, 2), async_call=True)
=======
        >>> dist.init_model_parallel("worker0")
        >>> fut1 = dist.rpc("worker1", torch.add, args=(torch.ones(2), 3), async_call=True)
        >>> fut2 = dist.rpc("worker1", min, args=(1, 2), async_call=True)
>>>>>>> f077847a
        >>> result = fut1.wait() + fut2.wait()
        >>> dist.join_rpc()

        One worker 1:
        >>> import torch.distributed as dist
        >>> dist.init_process_group(backend='gloo', rank=1, world_size=2)
        >>> dist.init_model_parallel("worker1")
        >>> dist.join_rpc()
    """
    if not callable(func):
        raise TypeError("function should be callable.")

<<<<<<< HEAD
=======
    if _agent is None:
        raise RuntimeError("RPC has not been initialized. "
                           "Call init_model_parallel() first.")

>>>>>>> f077847a
    qualified_name = torch.jit._find_builtin(func)

    args = args if args else ()
    kwargs = kwargs if kwargs else {}

    if isinstance(to, str):
        to = get_worker_id(to)

    if qualified_name is not None:
        fut = invoke_rpc_builtin(_agent, to, qualified_name, *args, **kwargs)
    else:
        fut = invoke_rpc_python_udf(_agent, to, serialize(PythonUDF(func, args, kwargs)))

    if async_call:
        return fut
    else:
        return fut.wait()<|MERGE_RESOLUTION|>--- conflicted
+++ resolved
@@ -72,39 +72,15 @@
     level, if multiple threads are spawned, only one of them should call this
     method at a time.
     """
-<<<<<<< HEAD
-=======
-    if _agent is None:
-        raise RuntimeError("RPC has not been initialized. "
-                           "Call init_model_parallel() first.")
-
->>>>>>> f077847a
+
     _agent.sync()
 
 class RpcBackend(Enum):
     PROCESS_GROUP = 1
 
-<<<<<<< HEAD
-# TODO: add a context manager to wrap init_rpc and join_rpc
-def init_rpc(name, backend='pg'):
-    r"""
-    Initialize the local RPC agent which immediately makes the current process
-    ready to send and receive RPCs. The caller needs to make sure the specified
-    backend is properly intialized before calling this method. For example, to
-    use ``pg`` (ProcessGroup) backend, ``init_process_group`` must be invoked
-    prior to this method.
-
-    Arguments:
-        name (str): a globally unique name of the local RPC agent. (e.g.,
-                    ``Trainer3``, ``ParameterServer2``, ``Master``, ``Worker1``)
-        backend (str): type of RPC backend implementation. Currently,
-                       process group backend ``"pg"`` is the only available
-                       backend implementation. (default: ``"pg"``).
-    """
-=======
-# TODO: add a context managet to wrap _init_rpc and join_rpc
+
+# TODO: add a context manager to wrap _init_rpc and join_rpc
 def _init_rpc(name, backend=RpcBackend.PROCESS_GROUP):
->>>>>>> f077847a
     if sys.version_info < (3, 0):
         raise RuntimeError("RPC package does not support Python2.")
 
@@ -190,16 +166,10 @@
         On worker 0:
         >>> import torch.distributed as dist
         >>> dist.init_process_group(backend='gloo', rank=0, world_size=2)
-<<<<<<< HEAD
-        >>> dist.init_rpc("worker0")
+        >>> dist.init_model_parallel("worker0")
         >>> worker1 = dist.get_worker_id("worker1")
         >>> fut1 = dist.rpc(worker1, torch.add, args=(torch.ones(2), 3), async_call=True)
         >>> fut2 = dist.rpc(worker1, min, args=(1, 2), async_call=True)
-=======
-        >>> dist.init_model_parallel("worker0")
-        >>> fut1 = dist.rpc("worker1", torch.add, args=(torch.ones(2), 3), async_call=True)
-        >>> fut2 = dist.rpc("worker1", min, args=(1, 2), async_call=True)
->>>>>>> f077847a
         >>> result = fut1.wait() + fut2.wait()
         >>> dist.join_rpc()
 
@@ -212,13 +182,6 @@
     if not callable(func):
         raise TypeError("function should be callable.")
 
-<<<<<<< HEAD
-=======
-    if _agent is None:
-        raise RuntimeError("RPC has not been initialized. "
-                           "Call init_model_parallel() first.")
-
->>>>>>> f077847a
     qualified_name = torch.jit._find_builtin(func)
 
     args = args if args else ()
