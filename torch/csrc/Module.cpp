#include <torch/csrc/python_headers.h>
#include <sys/types.h>

#ifndef _MSC_VER
#include <sys/socket.h>
#endif

#include <unordered_map>
#include <cstdlib>
#include <libshm.h>
#include <TH/TH.h>
#include <c10/util/Logging.h>
#include <ATen/ATen.h>
#include <ATen/ExpandUtils.h>
#include <ATen/dlpack.h>
#include <ATen/DLConvertor.h>
#include <ATen/Parallel.h>
#include <ATen/Utils.h>
#include <pybind11/pybind11.h>
#include <pybind11/stl.h>

#include <torch/csrc/THP.h>
#include <torch/csrc/DynamicTypes.h>
#include <torch/csrc/Device.h>
#include <torch/csrc/Dtype.h>
#include <torch/csrc/DataLoader.h>
#include <torch/csrc/Generator.h>
#include <torch/csrc/Layout.h>
#include <torch/csrc/MemoryFormat.h>
#include <torch/csrc/TypeInfo.h>
#include <torch/csrc/autograd/generated/python_nn_functions.h>
#include <torch/csrc/autograd/python_legacy_variable.h>
#include <torch/csrc/autograd/python_variable.h>
#include <torch/csrc/multiprocessing/init.h>
#include <torch/csrc/tensor/python_tensor.h>
#include <torch/csrc/utils/tensor_dtypes.h>
#include <torch/csrc/utils/python_strings.h>
#include <torch/csrc/utils/tensor_layouts.h>
#include <torch/csrc/utils/tensor_memoryformats.h>
#include <torch/csrc/utils/tensor_numpy.h>
#include <torch/csrc/jit/python_tracer.h>
#include <torch/csrc/jit/init.h>
#include <torch/csrc/jit/python_ir.h>
#include <torch/csrc/onnx/init.h>
#include <torch/csrc/api/include/torch/python/init.h>

#ifdef USE_CUDNN
#include <cudnn.h>
#endif

#ifdef USE_DISTRIBUTED
#ifdef USE_C10D
#include <torch/csrc/distributed/c10d/c10d.h>
#endif
#endif

#define WITH_NUMPY_IMPORT_ARRAY
#include <torch/csrc/utils/numpy_stub.h>

namespace py = pybind11;

PyObject* module;

THPGenerator *THPDefaultCPUGenerator = nullptr;

////////////////////////////////////////////////////////////////////////////////
////////////////////////////////////////////////////////////////////////////////

static PyObject * THPModule_initNames(PyObject *self, PyObject *arg)
{
  static std::vector<std::string> names;

  THPObjectPtr types(PySequence_Fast(arg, "expected a sequence"));
  if (!types) return nullptr;

  int num_classes = PySequence_Fast_GET_SIZE(types.get());
  names.reserve(names.size() + num_classes);
  for (int i = 0; i < num_classes; i++) {
    PyObject* obj = PySequence_Fast_GET_ITEM(types.get(), i);
    THPUtils_assert(PyType_Check(obj), "expected a PyTypeObject");
    PyTypeObject* type = (PyTypeObject*)obj;

    THPObjectPtr module_name(PyObject_GetAttrString(obj, "__module__"));
    if (!module_name) return nullptr;
    THPUtils_assert(THPUtils_checkString(module_name.get()),
        "expected __module__ to be a string");
    std::string name = THPUtils_unpackString(module_name.get());
    names.push_back(name + "." + type->tp_name);
    type->tp_name = names.back().c_str();
  }
  Py_RETURN_NONE;
}
//
// Callback for python part. Used for additional initialization of python classes
static PyObject * THPModule_initExtension(PyObject *_unused, PyObject *shm_manager_path)
{
  HANDLE_TH_ERRORS
  if (!THPUtils_checkString(shm_manager_path)) {
    THPUtils_setError("initialization error - expected bytes/string object as shm_manager_path!");
    return nullptr;
  }
  torch::utils::initializeLayouts();
  torch::utils::initializeMemoryFormats();
  torch::utils::initializeDtypes();
  torch::tensors::initialize_python_bindings();
  std::string path = THPUtils_unpackString(shm_manager_path);
  libshm_init(path.c_str());

  auto module = THPObjectPtr(PyImport_ImportModule("torch"));
  if (!module) throw python_error();

  THPDoubleStorage_postInit(module);
  THPFloatStorage_postInit(module);
  THPHalfStorage_postInit(module);
  THPLongStorage_postInit(module);
  THPIntStorage_postInit(module);
  THPShortStorage_postInit(module);
  THPCharStorage_postInit(module);
  THPByteStorage_postInit(module);
  THPBoolStorage_postInit(module);
  THPQUInt8Storage_postInit(module);
  THPQInt8Storage_postInit(module);
  THPQInt32Storage_postInit(module);
  THPAutograd_initFunctions();
  Py_RETURN_NONE;
  END_HANDLE_TH_ERRORS
}

// The idea behind these two functions is to make it easy to test if we are
// built with ASAN: they're designed not to crash if ASAN is not enabled, but
// to trigger ASAN if it is enabled.  This lets us run a "canary" tests which
// checks if our build environment is misconfigured.

static PyObject * THPModule_crashIfCsrcASAN(PyObject *module, PyObject *arg) {
  THPUtils_assert(THPUtils_checkLong(arg), "crash_if_csrc_asan expects an int, "
          "but got %s", THPUtils_typename(arg));
  volatile char x[3];
  x[static_cast<int>(THPUtils_unpackLong(arg))] = 0;
  return PyLong_FromLong(x[0]);
}

static PyObject * THPModule_crashIfCsrcUBSAN(PyObject *module, PyObject *arg) {
  THPUtils_assert(THPUtils_checkLong(arg), "crash_if_csrc_ubsan expects an int, "
          "but got %s", THPUtils_typename(arg));
  int32_t x = static_cast<int>(THPUtils_unpackLong(arg));
  double y = 1.0 / x;
  return PyLong_FromLong((int)y);
}

static PyObject * THPModule_crashIfATenASAN(PyObject *module, PyObject *arg) {
  THPUtils_assert(THPUtils_checkLong(arg), "crash_if_aten_asan expects an int, "
          "but got %s", THPUtils_typename(arg));
  return PyLong_FromLong(at::_crash_if_asan(static_cast<int>(THPUtils_unpackLong(arg))));
}

static PyObject * THPModule_getNumThreads(PyObject *module)
{
  return PyLong_FromLong(at::get_num_threads());
}

static PyObject * THPModule_setNumThreads(PyObject *module, PyObject *arg)
{
  THPUtils_assert(THPUtils_checkLong(arg), "set_num_threads expects an int, "
          "but got %s", THPUtils_typename(arg));
  int nthreads = (int)THPUtils_unpackLong(arg);
  THPUtils_assert(nthreads > 0, "set_num_threads expects a positive integer");
  at::set_num_threads(nthreads);
  Py_RETURN_NONE;
}

static PyObject * THPModule_getNumInteropThreads(PyObject *module)
{
  return PyLong_FromLong(at::get_num_interop_threads());
}

static PyObject * THPModule_setNumInteropThreads(PyObject *module, PyObject *arg)
{
  THPUtils_assert(THPUtils_checkLong(arg), "set_num_interop_threads expects an int, "
          "but got %s", THPUtils_typename(arg));
  int nthreads = (int)THPUtils_unpackLong(arg);
  THPUtils_assert(nthreads > 0, "set_num_interop_threads expects a positive integer");
  at::set_num_interop_threads(nthreads);
  Py_RETURN_NONE;
}

PyObject * THPModule_setDefaultTensorType(PyObject *_unused, PyObject *type)
{
  HANDLE_TH_ERRORS
  torch::tensors::py_set_default_tensor_type(type);
  Py_RETURN_NONE;
  END_HANDLE_TH_ERRORS
}

PyObject * THPModule_setDefaultDtype(PyObject *_unused, PyObject *dtype)
{
  HANDLE_TH_ERRORS
  torch::tensors::py_set_default_dtype(dtype);
  Py_RETURN_NONE;
  END_HANDLE_TH_ERRORS
}

PyObject *THPModule_safeCall(PyObject *_unused, PyObject *args, PyObject *kwargs)
{
  PyObject *result = nullptr;
  PyObject *args_slice = nullptr;
  PyThreadState *thread_state = PyThreadState_Get();
  Py_ssize_t num_args = args ? PyTuple_Size(args) : 0;
  THPUtils_assert(num_args > 0, "expected at least one argument");
  try {
    args_slice = PyTuple_GetSlice(args, 1, num_args);
    result = PyObject_Call(PyTuple_GET_ITEM(args, 0), args_slice, kwargs);
  } catch (std::exception &e) {
    PyEval_RestoreThread(thread_state);
    Py_DECREF(args_slice);
    PyErr_SetString(THPException_FatalError, e.what());
    Py_LeaveRecursiveCall();
  }
  Py_DECREF(args_slice);
  return result;
}

PyObject *THPModule_addDocStr(PyObject *_unused, PyObject *args)
{
  // adds a __doc__ string to a function, similar to numpy's arr_add_docstring
  static std::vector<std::string> all_docs;
  PyObject *obj;
  PyObject *doc_obj;
  if (!PyArg_ParseTuple(args, "OO", &obj, &doc_obj)) {
    return nullptr;
  }

  const char* doc_str = "<invalid string>";
  if (THPUtils_checkString(doc_obj)) {
    all_docs.push_back(THPUtils_unpackString(doc_obj));
    doc_str = all_docs.back().c_str();
  }

  if (Py_TYPE(obj) == &PyCFunction_Type) {
    PyCFunctionObject* f = (PyCFunctionObject *)obj;
    if (f->m_ml->ml_doc) {
      return PyErr_Format(PyExc_RuntimeError,
          "function '%s' already has a docstring", f->m_ml->ml_name);
    }
    f->m_ml->ml_doc = doc_str;
  } else if (strcmp(Py_TYPE(obj)->tp_name, "method_descriptor") == 0) {
    PyMethodDescrObject* m = (PyMethodDescrObject *)obj;
    if (m->d_method->ml_doc) {
      return PyErr_Format(PyExc_RuntimeError,
          "method '%s' already has a docstring", m->d_method->ml_name);
    }
    m->d_method->ml_doc = doc_str;
  } else if (strcmp(Py_TYPE(obj)->tp_name, "getset_descriptor") == 0) {
    //NOLINTNEXTLINE(cppcoreguidelines-pro-type-cstyle-cast)
    PyGetSetDescrObject* m = (PyGetSetDescrObject *)obj;
    if (m->d_getset->doc) {
      //NOLINTNEXTLINE(cppcoreguidelines-pro-type-vararg)
      return PyErr_Format(PyExc_RuntimeError,
          "attribute '%s' already has a docstring", m->d_getset->name);
    }
    // This field is not const for python < 3.7 yet the content is
    // never modified.
    //NOLINTNEXTLINE(cppcoreguidelines-pro-type-const-cast)
    m->d_getset->doc = const_cast<char *>(doc_str);
  } else if (Py_TYPE(obj) == &PyType_Type) {
    PyTypeObject* t = (PyTypeObject *)obj;
    if (t->tp_doc) {
      return PyErr_Format(PyExc_RuntimeError,
          "Type '%s' already has a docstring", t->tp_name);
    }
    t->tp_doc = doc_str;
  } else {
    return PyErr_Format(PyExc_TypeError,
        "don't know how to add docstring to type '%s'", Py_TYPE(obj)->tp_name);
  }

  Py_INCREF(obj);
  return obj;
}


PyObject *THPModule_inferSize(PyObject *_unused, PyObject *args)
{
  HANDLE_TH_ERRORS
  Py_ssize_t num_args = args ? (Py_ssize_t) PyTuple_Size(args) : 0;
  THPUtils_assert(num_args == 2, "expected exactly 2 arguments");
  PyObject *arg1 = PyTuple_GET_ITEM(args, 0);
  THPUtils_assert(THPSize_Check(arg1), "expected a torch.Size as argument 1");
  PyObject *arg2 = PyTuple_GET_ITEM(args, 1);
  THPUtils_assert(THPSize_Check(arg2), "expected a torch.Size as argument 2");

  auto size1 = THPUtils_unpackLongs(arg1);
  auto size2 = THPUtils_unpackLongs(arg2);
  auto sizes = at::infer_size(size1, size2);
  return THPSize_NewFromSizes(sizes.size(), sizes.data());
  END_HANDLE_TH_ERRORS
}

static PyObject *THPModule_setBackcompatBroadcastWarn(PyObject *module, PyObject *arg) {
  THPUtils_assert(PyBool_Check(arg), "set_backcompat_broadcast_warn expects a bool, "
          "but got %s", THPUtils_typename(arg));
  setBackCompatBroadcastWarn(arg == Py_True);
  Py_RETURN_NONE;
}

static PyObject *THPModule_getBackcompatBroadcastWarn(PyObject *module)
{
  if (getBackCompatBroadcastWarn()) Py_RETURN_TRUE;
  else Py_RETURN_FALSE;
}

static PyObject *THPModule_setBackcompatKeepdimWarn(PyObject *module, PyObject *arg) {
  THPUtils_assert(PyBool_Check(arg), "set_backcompat_keepdim_warn expects a bool, "
          "but got %s", THPUtils_typename(arg));
  setBackCompatKeepdimWarn(arg == Py_True);
  Py_RETURN_NONE;
}

static PyObject *THPModule_getBackcompatKeepdimWarn(PyObject *module)
{
  if (getBackCompatKeepdimWarn()) Py_RETURN_TRUE;
  else Py_RETURN_FALSE;
}

PyObject *THPModule_hasDistributed(PyObject *_unused)
{
#ifdef USE_DISTRIBUTED
  Py_RETURN_TRUE;
#else
  Py_RETURN_FALSE;
#endif
}

static PyObject *THPModule_showConfig(PyObject *module)
{
  HANDLE_TH_ERRORS
  return THPUtils_packString(at::show_config());
  END_HANDLE_TH_ERRORS
}

static PyObject *THPModule_parallelInfo(PyObject *module)
{
  HANDLE_TH_ERRORS
  return THPUtils_packString(at::get_parallel_info());
  END_HANDLE_TH_ERRORS
}

void DLPack_Capsule_Destructor(PyObject* data) {
  HANDLE_TH_ERRORS
  DLManagedTensor * dlMTensor = (DLManagedTensor *)PyCapsule_GetPointer(data, "dltensor");
  if (dlMTensor) {
    // the dlMTensor has not been consumed, call deleter ourselves
    // NOLINTNEXTLINE(cppcoreguidelines-pro-type-const-cast)
    dlMTensor->deleter(const_cast<DLManagedTensor*>(dlMTensor));
  } else {
    // the dlMTensor has been consumed
    // PyCapsule_GetPointer has set an error indicator
    PyErr_Clear();
  }
  END_HANDLE_TH_ERRORS_RET()
}

PyObject *THPModule_toDLPack(PyObject *_unused, PyObject *data)
{
  HANDLE_TH_ERRORS
  THPUtils_assert(THPVariable_Check(data), "data must be a Tensor");
  DLManagedTensor* dlMTensor = at::toDLPack(THPVariable_Unpack(data));
  return PyCapsule_New(dlMTensor, "dltensor", DLPack_Capsule_Destructor);
  END_HANDLE_TH_ERRORS
}

PyObject *THPModule_fromDLPack(PyObject *_unused, PyObject *data)
{
  using namespace torch::autograd;
  HANDLE_TH_ERRORS
  DLManagedTensor * dlMTensor = (DLManagedTensor *)PyCapsule_GetPointer(data, "dltensor");
  THPUtils_assert(dlMTensor, "from_dlpack received an invalid capsule. "
    "Note that DLTensor capsules can be consumed only once, "
    "so you might have already constructed a tensor from it once.")
  // atensor steals the ownership of the underlying storage. It also passes a
  // destructor function that will be called when the underlying storage goes
  // out of scope. When the destructor is called, the dlMTensor is destructed too.
  auto atensor = make_variable(at::fromDLPack(dlMTensor), false);

  // It is possible that the call to at::fromDLPack is the very first
  // call to create a Tensor in PyTorch. If so, then _lazy_init has
  // not been called, and the attempt to call createPyObject will fail
  // because cuda ATen types have not been registered in Python yet.
  // so if we have a cuda tensor, then we need to make sure
  // we have called _lazy_init here
  if(atensor.is_cuda()) {
    py::module::import("torch.cuda").attr("init")();
  }
  // Make sure this capsule will never be used again.
  PyCapsule_SetName(data, "used_dltensor");
  return THPVariable_Wrap(std::move(atensor));
  END_HANDLE_TH_ERRORS
}

PyObject *THPModule_setUserEnabledCuDNN(PyObject *_unused, PyObject *arg)
{
  THPUtils_assert(PyBool_Check(arg), "set_enabled_cudnn expects a bool, "
          "but got %s", THPUtils_typename(arg));
  at::globalContext().setUserEnabledCuDNN(arg == Py_True);
  Py_RETURN_NONE;
}

PyObject *THPModule_userEnabledCuDNN(PyObject *_unused)
{
  if (at::globalContext().userEnabledCuDNN()) Py_RETURN_TRUE;
  else Py_RETURN_FALSE;
}

PyObject *THPModule_setDeterministicCuDNN(PyObject *_unused, PyObject *arg)
{
  THPUtils_assert(PyBool_Check(arg), "set_deterministic_cudnn expects a bool, "
          "but got %s", THPUtils_typename(arg));
  at::globalContext().setDeterministicCuDNN(arg == Py_True);
  Py_RETURN_NONE;
}

PyObject *THPModule_deterministicCuDNN(PyObject *_unused)
{
  if (at::globalContext().deterministicCuDNN()) Py_RETURN_TRUE;
  else Py_RETURN_FALSE;
}

PyObject *THPModule_setBenchmarkCuDNN(PyObject *_unused, PyObject *arg)
{
  THPUtils_assert(PyBool_Check(arg), "set_benchmark_cudnn expects a bool, "
          "but got %s", THPUtils_typename(arg));
  at::globalContext().setBenchmarkCuDNN(arg == Py_True);
  Py_RETURN_NONE;
}

PyObject *THPModule_benchmarkCuDNN(PyObject *_unused)
{
  if (at::globalContext().benchmarkCuDNN()) Py_RETURN_TRUE;
  else Py_RETURN_FALSE;
}

PyObject *THPModule_setFlushDenormal(PyObject *_unused, PyObject *arg) {
  THPUtils_assert(PyBool_Check(arg), "flush_denormal expects a bool, "
          "but got %s", THPUtils_typename(arg));
  if (!at::globalContext().setFlushDenormal(arg == Py_True)) {
    Py_RETURN_FALSE;
  };
  Py_RETURN_TRUE;
}

PyObject *THPModule_getDefaultDtype(PyObject *_unused, PyObject *arg) {
  HANDLE_TH_ERRORS
  auto scalar_type = torch::tensors::get_default_scalar_type();
  auto dtype = (PyObject*)torch::getDtype(scalar_type);
  Py_INCREF(dtype);
  return dtype;
  END_HANDLE_TH_ERRORS
}

PyObject *THPModule_isDefaultTypeCuda(PyObject *_unused, PyObject *arg) {
  HANDLE_TH_ERRORS
  if (torch::tensors::get_default_tensor_type().is_cuda()) {
    Py_RETURN_TRUE;
  }
  Py_RETURN_FALSE;
  END_HANDLE_TH_ERRORS
}

static PyMethodDef TorchMethods[] = {
  {"_initExtension",  (PyCFunction)THPModule_initExtension,   METH_O,       nullptr},
  {"_autograd_init",  (PyCFunction)THPAutograd_initExtension, METH_NOARGS,  nullptr},
  {"_add_docstr",     (PyCFunction)THPModule_addDocStr,       METH_VARARGS, nullptr},
  {"_init_names",     (PyCFunction)THPModule_initNames,       METH_O,       nullptr},
  {"_has_distributed",(PyCFunction)THPModule_hasDistributed,  METH_NOARGS,  nullptr},
  {"_safe_call",      (PyCFunction)THPModule_safeCall,          METH_VARARGS | METH_KEYWORDS, nullptr},
  {"_set_default_tensor_type", (PyCFunction)THPModule_setDefaultTensorType, METH_O, nullptr},
  {"_set_default_dtype", (PyCFunction)THPModule_setDefaultDtype, METH_O, nullptr},
  {"_infer_size",     (PyCFunction)THPModule_inferSize,         METH_VARARGS, nullptr},
  {"_crash_if_csrc_asan", (PyCFunction)THPModule_crashIfCsrcASAN, METH_O, nullptr},
  {"_crash_if_csrc_ubsan", (PyCFunction)THPModule_crashIfCsrcUBSAN, METH_O, nullptr},
  {"_crash_if_aten_asan", (PyCFunction)THPModule_crashIfATenASAN, METH_O, nullptr},
  {"_show_config",    (PyCFunction)THPModule_showConfig, METH_NOARGS, nullptr},
  {"_parallel_info",    (PyCFunction)THPModule_parallelInfo, METH_NOARGS, nullptr},
  {"_set_backcompat_broadcast_warn", (PyCFunction)THPModule_setBackcompatBroadcastWarn, METH_O, nullptr},
  {"_get_backcompat_broadcast_warn", (PyCFunction)THPModule_getBackcompatBroadcastWarn, METH_NOARGS, nullptr},
  {"_set_backcompat_keepdim_warn", (PyCFunction)THPModule_setBackcompatKeepdimWarn, METH_O, nullptr},
  {"_get_backcompat_keepdim_warn", (PyCFunction)THPModule_getBackcompatKeepdimWarn, METH_NOARGS, nullptr},
  {"get_num_threads", (PyCFunction)THPModule_getNumThreads,     METH_NOARGS,  nullptr},
  {"set_num_threads", (PyCFunction)THPModule_setNumThreads,     METH_O,       nullptr},
  {"get_num_interop_threads", (PyCFunction)THPModule_getNumInteropThreads,     METH_NOARGS,  nullptr},
  {"set_num_interop_threads", (PyCFunction)THPModule_setNumInteropThreads,     METH_O,       nullptr},
  {"_get_cudnn_enabled", (PyCFunction)THPModule_userEnabledCuDNN, METH_NOARGS,     nullptr},
  {"_set_cudnn_enabled", (PyCFunction)THPModule_setUserEnabledCuDNN, METH_O,  nullptr},
  {"_get_cudnn_benchmark", (PyCFunction)THPModule_benchmarkCuDNN, METH_NOARGS,     nullptr},
  {"_set_cudnn_benchmark", (PyCFunction)THPModule_setBenchmarkCuDNN, METH_O,  nullptr},
  {"_get_cudnn_deterministic", (PyCFunction)THPModule_deterministicCuDNN, METH_NOARGS,     nullptr},
  {"_set_cudnn_deterministic", (PyCFunction)THPModule_setDeterministicCuDNN, METH_O,  nullptr},
  {"_to_dlpack",      (PyCFunction)THPModule_toDLPack,          METH_O,       nullptr},
  {"_from_dlpack",    (PyCFunction)THPModule_fromDLPack,        METH_O,       nullptr},
  {"set_flush_denormal", (PyCFunction)THPModule_setFlushDenormal, METH_O,     nullptr},
  {"get_default_dtype", (PyCFunction)THPModule_getDefaultDtype, METH_NOARGS,  nullptr},
  {"_is_default_type_cuda", (PyCFunction)THPModule_isDefaultTypeCuda, METH_NOARGS,  nullptr},
  {nullptr, nullptr, 0, nullptr}
};

bool THCPDoubleStorage_init(PyObject *module);
bool THCPFloatStorage_init(PyObject *module);
bool THCPHalfStorage_init(PyObject *module);
bool THCPLongStorage_init(PyObject *module);
bool THCPIntStorage_init(PyObject *module);
bool THCPShortStorage_init(PyObject *module);
bool THCPCharStorage_init(PyObject *module);
bool THCPByteStorage_init(PyObject *module);
bool THCPBoolStorage_init(PyObject *module);

void THCPStream_init(PyObject *module);
void THCPEvent_init(PyObject *module);

#ifdef USE_CUDA
PyMethodDef* THCPModule_methods();
namespace torch { namespace cuda {

void initModule(PyObject *module);

}} // namespace torch::cuda
#endif

namespace torch { namespace nn {

void init__THNN(PyObject*);
#ifdef USE_CUDA
void init__THCUNN(PyObject*);
#endif

}} // namespace torch::nn

bool THDPDoubleStorage_init(PyObject *module);
bool THDPFloatStorage_init(PyObject *module);
//bool THDPHalfStorage_init(PyObject *module);
bool THDPLongStorage_init(PyObject *module);
bool THDPIntStorage_init(PyObject *module);
bool THDPShortStorage_init(PyObject *module);
bool THDPCharStorage_init(PyObject *module);
bool THDPByteStorage_init(PyObject *module);
bool THDPBoolStorage_init(PyObject *module);

static std::vector<PyMethodDef> methods;

#ifdef USE_DISTRIBUTED
PyMethodDef* THDPModule_methods();
#endif

// TODO: Refactor this in some less manual way
#ifdef USE_CUDNN
static PyObject * THCUDNN_cudnn_version(PyObject *self, PyObject *args)
{
  return PyLong_FromLong(CUDNN_VERSION);
}

static PyMethodDef _THCUDNN_methods[] = {
  {"_cudnn_version", (PyCFunction)THCUDNN_cudnn_version, METH_VARARGS, nullptr},
  {nullptr}
};

PyMethodDef* THCUDNN_methods() {
  return _THCUDNN_methods;
}
#endif

// ATen warning handler for Python
static void warning_handler(
    const c10::SourceLocation& source_location,
    const char* msg) {
  AutoGIL gil;
  auto result = -1;
  if (source_location.file == nullptr) {
    result = PyErr_WarnEx(PyExc_RuntimeWarning, msg, 1);
  } else {
    result = PyErr_WarnExplicit(
        /*category=*/PyExc_UserWarning,
        /*message=*/msg,
        /*filename=*/source_location.file,
        /*lineno=*/source_location.line,
        /*module=*/nullptr,
        /*registry=*/nullptr);
  }
  if (result < 0) {
    throw python_error();
  }
}

// In Python we can't use the trick of C10_LOG_API_USAGE_ONCE
// Guaranteed to be invoked from Python under GIL, no locking on map needed
static void LogAPIUsageOnceFromPython(const std::string& event) {
  static std::unordered_set<std::string> seen;
  if (!seen.count(event)) {
    seen.insert(event);
    c10::LogAPIUsage(event);
  }
}


#ifdef _WIN32
__declspec(dllexport)
#endif
PyObject* initModule() {
  HANDLE_TH_ERRORS
  at::init_num_threads();

  C10_LOG_API_USAGE_ONCE("torch.python.import");

#define ASSERT_TRUE(cmd) if (!(cmd)) return nullptr

  THPUtils_addPyMethodDefs(methods, TorchMethods);
  THPUtils_addPyMethodDefs(methods, DataLoaderMethods);
  THPUtils_addPyMethodDefs(methods, torch::autograd::python_functions());
  THPUtils_addPyMethodDefs(methods, torch::multiprocessing::python_functions());
#ifdef USE_CUDA
  THPUtils_addPyMethodDefs(methods, THCPModule_methods());
#endif
#ifdef USE_CUDNN
  THPUtils_addPyMethodDefs(methods, THCUDNN_methods());
#endif
#ifdef USE_DISTRIBUTED
  THPUtils_addPyMethodDefs(methods, THDPModule_methods());
#ifdef USE_C10D
  THPUtils_addPyMethodDefs(methods, torch::distributed::c10d::python_functions());
#endif
#endif

#if PY_MAJOR_VERSION == 2
  ASSERT_TRUE(module = Py_InitModule("torch._C", methods.data()));
#else
  static struct PyModuleDef torchmodule = {
     PyModuleDef_HEAD_INIT,
     "torch._C",
     nullptr,
     -1,
     methods.data()
  };
  ASSERT_TRUE(module = PyModule_Create(&torchmodule));
#endif
  ASSERT_TRUE(THPWrapper_init(module));
  ASSERT_TRUE(THPGenerator_init(module));
  ASSERT_TRUE(THPException_init(module));
  THPSize_init(module);
  THPDtype_init(module);
  THPDTypeInfo_init(module);
  THPLayout_init(module);
  THPMemoryFormat_init(module);
  THPDevice_init(module);
  ASSERT_TRUE(THPVariable_initModule(module));
  ASSERT_TRUE(THPFunction_initModule(module));
  ASSERT_TRUE(THPEngine_initModule(module));
  // NOTE: We need to be able to access OperatorExportTypes from ONNX for use in
  // the export side of JIT, so this ONNX init needs to appear before the JIT
  // init.
  torch::onnx::initONNXBindings(module);
  torch::jit::initJITBindings(module);
  torch::autograd::initNNFunctions(module);
  torch::autograd::init_legacy_variable(module);
  torch::python::init_bindings(module);
#ifdef USE_CUDA
  torch::cuda::initModule(module);
#endif
  ASSERT_TRUE(THPDoubleStorage_init(module));
  ASSERT_TRUE(THPFloatStorage_init(module));
  ASSERT_TRUE(THPHalfStorage_init(module));
  ASSERT_TRUE(THPLongStorage_init(module));
  ASSERT_TRUE(THPIntStorage_init(module));
  ASSERT_TRUE(THPShortStorage_init(module));
  ASSERT_TRUE(THPCharStorage_init(module));
  ASSERT_TRUE(THPByteStorage_init(module));
  ASSERT_TRUE(THPBoolStorage_init(module));
  ASSERT_TRUE(THPQUInt8Storage_init(module));
  ASSERT_TRUE(THPQInt8Storage_init(module));
  ASSERT_TRUE(THPQInt32Storage_init(module));

#ifdef USE_CUDA
  // This will only initialise base classes and attach them to library namespace
  // They won't be ready for real usage until importing cuda module, that will
  // complete the process (but it defines Python classes before calling back into
  // C, so these lines have to execute first)..
  ASSERT_TRUE(THCPDoubleStorage_init(module));
  ASSERT_TRUE(THCPFloatStorage_init(module));
  ASSERT_TRUE(THCPHalfStorage_init(module));
  ASSERT_TRUE(THCPLongStorage_init(module));
  ASSERT_TRUE(THCPIntStorage_init(module));
  ASSERT_TRUE(THCPShortStorage_init(module));
  ASSERT_TRUE(THCPCharStorage_init(module));
  ASSERT_TRUE(THCPByteStorage_init(module));
  ASSERT_TRUE(THCPBoolStorage_init(module));

  THCPStream_init(module);
  THCPEvent_init(module);
#endif

  auto set_module_attr = [&](const char* name, PyObject* v, bool incref = true) {
    // PyModule_AddObject steals reference
    if (incref) {
      Py_INCREF(v);
    }
    return PyModule_AddObject(module, name, v) == 0;
  };

#ifdef USE_CUDNN
  PyObject *has_cudnn = Py_True;
#else
  PyObject *has_cudnn = Py_False;
#endif
 ASSERT_TRUE(set_module_attr("has_cudnn", has_cudnn));

  // force ATen to initialize because it handles
  // setting up TH Errors so that they throw C++ exceptions
  at::init();

  auto py_module = py::reinterpret_borrow<py::module>(module);
  py_module.def("_demangle", &c10::demangle);
  py_module.def("_log_api_usage_once", &LogAPIUsageOnceFromPython);

  // Set ATen warnings to issue Python warnings
  ::c10::Warning::set_warning_handler(&warning_handler);

  ASSERT_TRUE(set_module_attr("has_openmp", at::hasOpenMP() ? Py_True : Py_False));
  ASSERT_TRUE(set_module_attr("has_mkl", at::hasMKL() ? Py_True : Py_False));
  ASSERT_TRUE(set_module_attr("has_lapack", at::hasLAPACK() ? Py_True : Py_False));

#ifdef USE_CUDA
  PyObject *has_cuda = Py_True;
#else
  PyObject *has_cuda = Py_False;
#endif
  ASSERT_TRUE(set_module_attr("has_cuda", has_cuda));

  ASSERT_TRUE(set_module_attr("has_mkldnn", at::hasMKLDNN() ? Py_True : Py_False));

#ifdef _GLIBCXX_USE_CXX11_ABI
  ASSERT_TRUE(set_module_attr("_GLIBCXX_USE_CXX11_ABI", _GLIBCXX_USE_CXX11_ABI ? Py_True : Py_False));
#else
  ASSERT_TRUE(set_module_attr("_GLIBCXX_USE_CXX11_ABI", Py_False));
#endif

<<<<<<< HEAD
  auto cpu_generator_tuple = PyTuple_New(1);
  auto defaultGenerator = at::detail::getDefaultCPUGenerator();
  THPDefaultCPUGenerator = (THPGenerator*)THPGenerator_initDefaultGenerator(defaultGenerator);
  PyTuple_SetItem(cpu_generator_tuple, 0, (PyObject*)THPDefaultCPUGenerator);
  // This reference is meant to be given away, so no need to incref here.
  ASSERT_TRUE(set_module_attr("default_generator", cpu_generator_tuple, /* incref= */ false));
=======
  auto defaultGenerator = at::detail::getDefaultCPUGenerator();
  THPDefaultCPUGenerator = (THPGenerator*)THPGenerator_initDefaultGenerator(defaultGenerator);
  // This reference is meant to be given away, so no need to incref here.
  ASSERT_TRUE(set_module_attr("default_generator", (PyObject*)THPDefaultCPUGenerator, /* incref= */ false));
>>>>>>> 483a5855

#ifdef USE_NUMPY
  if (_import_array() < 0) return nullptr;
#endif

  torch::nn::init__THNN(module);
#ifdef USE_CUDA
  torch::nn::init__THCUNN(module);
#endif

  return module;
  END_HANDLE_TH_ERRORS
}

// Checks that the _C shared library isn't initialized multiple times. This
// can happen if the same csrc files are compiled into multiple shared
// libraries.
inline void pytorch_duplicate_guard() {
  static int initialized = 0;
  if (initialized) {
    fprintf(stderr, "pytorch: _C shared library re-initialized\n");
    abort();
  }
  initialized = 1;
;}

struct call_duplicate_guard {
  call_duplicate_guard() { pytorch_duplicate_guard(); }
};

static call_duplicate_guard _call_duplicate_guard;<|MERGE_RESOLUTION|>--- conflicted
+++ resolved
@@ -739,19 +739,10 @@
   ASSERT_TRUE(set_module_attr("_GLIBCXX_USE_CXX11_ABI", Py_False));
 #endif
 
-<<<<<<< HEAD
-  auto cpu_generator_tuple = PyTuple_New(1);
-  auto defaultGenerator = at::detail::getDefaultCPUGenerator();
-  THPDefaultCPUGenerator = (THPGenerator*)THPGenerator_initDefaultGenerator(defaultGenerator);
-  PyTuple_SetItem(cpu_generator_tuple, 0, (PyObject*)THPDefaultCPUGenerator);
-  // This reference is meant to be given away, so no need to incref here.
-  ASSERT_TRUE(set_module_attr("default_generator", cpu_generator_tuple, /* incref= */ false));
-=======
   auto defaultGenerator = at::detail::getDefaultCPUGenerator();
   THPDefaultCPUGenerator = (THPGenerator*)THPGenerator_initDefaultGenerator(defaultGenerator);
   // This reference is meant to be given away, so no need to incref here.
   ASSERT_TRUE(set_module_attr("default_generator", (PyObject*)THPDefaultCPUGenerator, /* incref= */ false));
->>>>>>> 483a5855
 
 #ifdef USE_NUMPY
   if (_import_array() < 0) return nullptr;
