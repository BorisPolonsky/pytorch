#pragma once

#include <c10/util/Optional.h>
#include <torch/csrc/distributed/rpc/message.h>
#include <torch/csrc/distributed/rpc/rpc_agent.h>
#include <torch/csrc/distributed/rpc/rref.h>
#include <torch/csrc/distributed/rpc/types.h>

#include <atomic>

namespace torch {
namespace distributed {
namespace rpc {

// Manages RRef lifetime and keeps track of RRef forks.
class RRefContext {
 public:
  static void initInstance(std::shared_ptr<RpcAgent>);
  static std::unique_ptr<RRefContext>& getInstance();

  RRefContext(const RRefContext &) = delete;
  void operator=(const RRefContext &) = delete;

  worker_id_t getWorkerId() const;
  RRefId genRRefId();
  const std::shared_ptr<RpcAgent>& agent() const;

  // create a new RRef
  template <typename T>
  std::shared_ptr<OwnerRRef<T>> createOwnerRRef(worker_id_t ownerId) {
    TORCH_CHECK(ownerId == getWorkerId(), "Cannot create OwnerRRef on user.");
    return getOrCreateOwnerRRef<T>(genRRefId());
  }

  std::shared_ptr<UserRRef> createUserRRef(worker_id_t ownerId) {
    TORCH_CHECK(ownerId != getWorkerId(), "Cannot create UserRRef on owner.");
    return createUserRRef(ownerId, genRRefId(), genRRefId());
  }

  std::shared_ptr<UserRRef> createUserRRef(
      worker_id_t ownerId, RRefId rrefId, ForkId forkId) {
    TORCH_CHECK(ownerId != getWorkerId(), "RRef owner cannot create user RRef.");
    // RRefContext does not track user RRefs, it will be destructed when there is
    // no shared_ptrs pointing to it.
    // NB: cannot use make_shared here as the constructor of UserRRef is private
    return std::shared_ptr<UserRRef>(new UserRRef(ownerId, rrefId, forkId));
  }

  // get an existing RRef or create a new one from a serialized
  // ``RRefForkData``.
  template <typename T>
  std::shared_ptr<RRef> getOrCreateRRef(at::IValue&& value) {
    auto rfd = RRefForkData::fromIValue(std::move(value));
    return getOrCreateRRef<T>(rfd.ownerId_, rfd.rrefId_, rfd.forkId_);
  }

  template <typename T>
  std::shared_ptr<RRef> getOrCreateRRef(
      worker_id_t ownerId, RRefId rrefId, ForkId forkId) {
    if (ownerId == getWorkerId()) {
      return getOrCreateOwnerRRef<T>(rrefId);
    } else {
      return createUserRRef(ownerId, rrefId, forkId);
    }
  }

  template <typename T>
<<<<<<< HEAD
  std::shared_ptr<RRef> createUserRRef(
      worker_id_t ownerId, RRefId rrefId, ForkId forkId) {
    TORCH_CHECK(ownerId != getWorkerId(), "RRef owner cannot create user RRef.");
    // RRefContext does not track user RRefs, it will be destructed when there is
    // no shared_ptrs pointing to it.
    // NB: cannot use make_shared here as the constructor of UserRRef is private
    auto userRRef =
        std::shared_ptr<UserRRef>(new UserRRef(ownerId, rrefId, forkId));

    {
      std::lock_guard<std::mutex> lock(mutex_);
      TORCH_CHECK(pendingUsers_.find(forkId) == pendingUsers_.end(),
          "Inconsistent state, attempt to create the same UserRRef twice.")

      auto iter = pendingAcceptedUsers_.find(forkId);
      if (iter == pendingAcceptedUsers_.end()) {
        // UserRRef created before receiving RREF_USER_ACCEPT message
        pendingUsers_[forkId] = userRRef;
      } else {
        // RREF_USER_ACCEPT arrives before UserRRef is created, remove it
        pendingAcceptedUsers_.erase(iter);
      }
    }
    return std::move(userRRef);
  }

  template <typename T>
  std::shared_ptr<RRef> getOrCreateOwnerRRef(RRefId rrefId) {
=======
  std::shared_ptr<OwnerRRef<T>> getOrCreateOwnerRRef(RRefId rrefId) {
>>>>>>> 2fc6c25a

    std::lock_guard<std::mutex> lock(mutex_);
    const auto iter = owners_.find(rrefId);
    if (iter == owners_.end()) {
      // Scenario (1) the first time this owner knows about this RRef
      // Scenario (2) This owner is also the creator.
      //
      // NB: cannot use make_shared here as the constructor of OwnerRRef is
      // private.
      auto rref = std::shared_ptr<OwnerRRef<T>>(
          new OwnerRRef<T>(getWorkerId(), rrefId));
      owners_[rref->id()] = rref;
      return rref;

    } else {
      // Scenario (3) retrieving an existing RRef
      return std::dynamic_pointer_cast<OwnerRRef<T>>(iter->second);
    }
  }

  void acceptUserRRef(
      const RRefId& rrefId, const ForkId& forkId, worker_id_t user);

  IValue forkTo(std::shared_ptr<RRef>, worker_id_t forkDst);
  void acceptForkRequest(IValue request, worker_id_t forkDst);
  void finishForkRequest(IValue request);
  void finishUserRRef(IValue forkId);

  void addForkOfOwner(at::IValue&& value);
  void addForkOfOwner(const RRefId& rrefId, const ForkId& forkId);
  void delForkOfOwner(at::IValue&& value);
  void delForkOfOwner(const RRefId& rrefId, const ForkId& forkId);

 private:
  RRefContext(std::shared_ptr<RpcAgent>);

  static std::unique_ptr<RRefContext> context_;
  static std::atomic<local_id_t> nextLocalId_;

  const std::shared_ptr<RpcAgent> agent_;
  std::mutex mutex_;
  // Keep OwnerRRefs alive until there is no living UserRRefs.
  std::unordered_map<RRefId, std::shared_ptr<RRef>, RRefId::Hash> owners_;
  // Tracks known living UserRRefs of an OwnerRRef
  std::unordered_map<RRefId,
                     std::unordered_set<ForkId, ForkId::Hash>,
                     RRefId::Hash> forks_;

  // The follow two maps keep UserRRefs alive by holding a shared_ptr to the
  // RRef instances. A UserRRef must be added into this map if any of the
  // following two conditions is ture:
  //
  // (1) A UserRRef has not been accepted by owner yet.
  //
  //     It can be used or shared, but cannot be deleted, and hence in this map.
  //     A message of type RREF_USER_ACCEPT will remove the corresponding RRef
  //     from this map.
  std::unordered_map<ForkId,
                     std::shared_ptr<UserRRef>,
                     ForkId::Hash> pendingUsers_;

  // (2) A UserRRef has pending fork requests that are not accepted by the owner
  //     yet.
  //
  //     This is case, this UserRRef cannot send out RREF_USER_DELETE message,
  //     because it is not guaranteed communications are FIFO between any pair
  //     of worker (due to thread pool and potentially new RpcAgent
  //     implementations). As a result, RREF_USER_DELETE might be processed
  //     by the owner before previous RREF_FORK_NOTIFY messages, which would
  //     mess up RRef reference counts.
  std::unordered_map<ForkId,
                     std::shared_ptr<UserRRef>,
                     ForkId::Hash> pendingForkRequests_;

  // RREF_USER_ACCEPT message arrives before the UserRRef was created. This may
  // occur as the RREF_USER_ACCEPT is sent from owner to the callee UserRRef,
  // while the UserRRef is created when the message from caller UserRRef arrives
  std::unordered_set<ForkId, ForkId::Hash> pendingAcceptedUsers_;
};

} // namespace rpc
} // namespace distributed
} // namespace torch<|MERGE_RESOLUTION|>--- conflicted
+++ resolved
@@ -32,18 +32,37 @@
     return getOrCreateOwnerRRef<T>(genRRefId());
   }
 
-  std::shared_ptr<UserRRef> createUserRRef(worker_id_t ownerId) {
+  template <typename T>
+  std::shared_ptr<UserRRef<T>> createUserRRef(worker_id_t ownerId) {
     TORCH_CHECK(ownerId != getWorkerId(), "Cannot create UserRRef on owner.");
-    return createUserRRef(ownerId, genRRefId(), genRRefId());
+    return createUserRRef<T>(ownerId, genRRefId(), genRRefId());
   }
 
-  std::shared_ptr<UserRRef> createUserRRef(
+  template <typename T>
+  std::shared_ptr<UserRRef<T>> createUserRRef(
       worker_id_t ownerId, RRefId rrefId, ForkId forkId) {
     TORCH_CHECK(ownerId != getWorkerId(), "RRef owner cannot create user RRef.");
     // RRefContext does not track user RRefs, it will be destructed when there is
     // no shared_ptrs pointing to it.
     // NB: cannot use make_shared here as the constructor of UserRRef is private
-    return std::shared_ptr<UserRRef>(new UserRRef(ownerId, rrefId, forkId));
+    auto userRRef =
+        std::shared_ptr<UserRRef<T>>(new UserRRef<T>(ownerId, rrefId, forkId));
+
+    {
+      std::lock_guard<std::mutex> lock(mutex_);
+      TORCH_CHECK(pendingUsers_.find(forkId) == pendingUsers_.end(),
+          "Inconsistent state, attempt to create the same UserRRef twice.")
+
+      auto iter = pendingAcceptedUsers_.find(forkId);
+      if (iter == pendingAcceptedUsers_.end()) {
+        // UserRRef created before receiving RREF_USER_ACCEPT message
+        pendingUsers_[forkId] = userRRef;
+      } else {
+        // RREF_USER_ACCEPT arrives before UserRRef is created, remove it
+        pendingAcceptedUsers_.erase(iter);
+      }
+    }
+    return userRRef;
   }
 
   // get an existing RRef or create a new one from a serialized
@@ -60,44 +79,12 @@
     if (ownerId == getWorkerId()) {
       return getOrCreateOwnerRRef<T>(rrefId);
     } else {
-      return createUserRRef(ownerId, rrefId, forkId);
+      return createUserRRef<T>(ownerId, rrefId, forkId);
     }
   }
 
   template <typename T>
-<<<<<<< HEAD
-  std::shared_ptr<RRef> createUserRRef(
-      worker_id_t ownerId, RRefId rrefId, ForkId forkId) {
-    TORCH_CHECK(ownerId != getWorkerId(), "RRef owner cannot create user RRef.");
-    // RRefContext does not track user RRefs, it will be destructed when there is
-    // no shared_ptrs pointing to it.
-    // NB: cannot use make_shared here as the constructor of UserRRef is private
-    auto userRRef =
-        std::shared_ptr<UserRRef>(new UserRRef(ownerId, rrefId, forkId));
-
-    {
-      std::lock_guard<std::mutex> lock(mutex_);
-      TORCH_CHECK(pendingUsers_.find(forkId) == pendingUsers_.end(),
-          "Inconsistent state, attempt to create the same UserRRef twice.")
-
-      auto iter = pendingAcceptedUsers_.find(forkId);
-      if (iter == pendingAcceptedUsers_.end()) {
-        // UserRRef created before receiving RREF_USER_ACCEPT message
-        pendingUsers_[forkId] = userRRef;
-      } else {
-        // RREF_USER_ACCEPT arrives before UserRRef is created, remove it
-        pendingAcceptedUsers_.erase(iter);
-      }
-    }
-    return std::move(userRRef);
-  }
-
-  template <typename T>
-  std::shared_ptr<RRef> getOrCreateOwnerRRef(RRefId rrefId) {
-=======
   std::shared_ptr<OwnerRRef<T>> getOrCreateOwnerRRef(RRefId rrefId) {
->>>>>>> 2fc6c25a
-
     std::lock_guard<std::mutex> lock(mutex_);
     const auto iter = owners_.find(rrefId);
     if (iter == owners_.end()) {
@@ -155,7 +142,7 @@
   //     A message of type RREF_USER_ACCEPT will remove the corresponding RRef
   //     from this map.
   std::unordered_map<ForkId,
-                     std::shared_ptr<UserRRef>,
+                     std::shared_ptr<RRef>,
                      ForkId::Hash> pendingUsers_;
 
   // (2) A UserRRef has pending fork requests that are not accepted by the owner
@@ -168,7 +155,7 @@
   //     by the owner before previous RREF_FORK_NOTIFY messages, which would
   //     mess up RRef reference counts.
   std::unordered_map<ForkId,
-                     std::shared_ptr<UserRRef>,
+                     std::shared_ptr<RRef>,
                      ForkId::Hash> pendingForkRequests_;
 
   // RREF_USER_ACCEPT message arrives before the UserRRef was created. This may
