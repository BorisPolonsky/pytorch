#include <torch/csrc/jit/passes/quantization.h>
#include <torch/csrc/jit/passes/subgraph_rewrite.h>
#include <torch/csrc/jit/passes/constant_propagation.h>

#include <torch/csrc/jit/ir.h>
#include <torch/csrc/jit/irparser.h>
#include <torch/csrc/jit/jit_log.h>
#include <torch/csrc/jit/node_hashing.h>
#include <torch/csrc/jit/operator.h>
#include <torch/csrc/jit/subgraph_matcher.h>

#include <stack>

namespace torch {
namespace jit {
namespace {

void findValuesInPattern(
    Graph& graph,
    const std::string& pattern,
    std::unordered_set<Value*>& values_to_skip) {
  Graph pattern_graph;
  std::unordered_map<std::string, Value*> vmap;
  script::parseIR(pattern, &pattern_graph, vmap);

  auto matches = findPatternMatches(pattern_graph, graph);
  for (auto match : matches) {
    auto output_value = vmap.at("output");
    TORCH_INTERNAL_ASSERT(
        match.values_map.find(output_value) != match.values_map.end(),
        "Didn't find Value output in match result.");
    values_to_skip.emplace(match.values_map[output_value]);
  }
}

void intermediateValuesToSkipObserver(
    const script::Module& module,
    const std::string& method_name,
    std::unordered_set<Value*>& values_to_skip) {
  script::Method method = module.get_method(method_name);
  auto graph = method.graph();

  // Note that the name of the value we want to skip inserting observer for
  // is hard coded as "output"
  std::string conv_functional_relu = R"(
graph(%self, %input, %inplace):
    %relu = prim::Constant[name="relu"]()
    %conv = match::module[name="Conv2d"](%self)
    %output = prim::CallMethod[name="forward"](%conv, %input)
    %r = prim::CallFunction(%relu, %output, %inplace)
    return (%r))";
  std::string conv_relu_module = R"(
graph(%self, %input):
    %conv = match::module[name="Conv2d"](%self)
    %output = prim::CallMethod[name="forward"](%conv, %input)
    %relu = match::module[name="ReLU"](%self)
    %r = prim::CallMethod[name="forward"](%relu, %output)
    return (%r))";
  std::vector<std::string> patterns = {conv_functional_relu, conv_relu_module};

  for (const auto& pattern : patterns) {
    findValuesInPattern(*graph, pattern, values_to_skip);
  }
}

c10::optional<script::Module> findChildModule(
    Value* module_instance,
    const script::Module& module) {
  if (module_instance->node()->kind() == prim::GetAttr) {
    auto child_module_name = module_instance->node()->s(attr::name);
    auto child_module = module.find_module(child_module_name);
    return child_module;
  }
  return c10::nullopt;
}

<<<<<<< HEAD
// Calling a method of a module with same qconfig
// as current module, there are two cases,
// 1. calling a method of self
// 2. calling a method of child module that has the same
// qconfig as the current module
bool callMethodOfModuleWithSameQConfig(
    Node* n,
    Value* self,
    const script::Module& module,
    const ModulePtrSet& child_module_set) {
  if (n->kind() != prim::CallMethod) {
    return false;
  }
  auto* module_instance = n->inputs()[0];
  if (module_instance == self) {
    // Calling a method of current module
    return true;
  }
  // calling a method of child module
  auto child_module = findChildModule(module_instance, module);
  if ((child_module &&
       child_module_set.count(child_module.value().module_object()) > 0)) {
    return true;
  }
  return false;
}

bool valueObservedInAnotherMethod(
    Value* v,
    Value* self,
    const script::Module& module,
    const ModulePtrSet& child_module_set) {
  // Case 1. Value is produced by forward call of a child module
  if (callMethodOfModuleWithSameQConfig(v->node(), self, module, child_module_set)) {
    return true;
  }

  // Case 2. Value is used by a forward call of child module
  // There is some complication when we have multiple uses of the value, let's say
  // it is used in a child module, and also in the parent module, in this case
  // we have to insert observer, but in insert_quant_dequant pass we'll have
  // to replace uses of the original value with either output of dequant only
  // if it is used in parent module, this case is not handled here, we can do
  // it in a separate PR if this is needed.
  for (const Use& u : v->uses()) {
    if (callMethodOfModuleWithSameQConfig(u.user, self, module, child_module_set)) {
      if (v->uses().size() > 1) {
        TORCH_WARN("Value has multiple uses, but we only support skipping observer for \
                   one use right now.");
      }
      return true;
    }
  }
  return false;
}

bool nodeQuantizable(Node* n) {
  static std::vector<Symbol> aten_funcs = {
    Symbol::aten("conv2d"),
    Symbol::aten("linear")
  };
  bool is_quantizable = std::find(aten_funcs.begin(), aten_funcs.end(), n->kind()) != aten_funcs.end();
  static std::vector<std::string> call_funcs = {
    "linear",
    "relu"
  };
  if (n->kind() == prim::CallFunction) {
    auto func_node = n->inputs()[0]->node();
    if (func_node->kind() == prim::Constant) {
      is_quantizable |= std::find(call_funcs.begin(), call_funcs.end(), func_node->s(attr::name)) != call_funcs.end();
    }
  }
  return is_quantizable;
}

bool valueNeedsToBeObserved(Value* v) {
  if (!v->type()->isSubtypeOf(TensorType::get())) {
    return false;
  }
  // Check whether producer is quantizable
  if (nodeQuantizable(v->node())) {
    return true;
  }
  // Check whether user is quantizable
  for (const auto& use: v->uses()) {
    if (nodeQuantizable(use.user)) {
      return true;
    }
  }
  return false;
=======
static bool outputsNeedToBeObserved(Node* n) {
  return n->kind() != prim::Constant;
>>>>>>> dc44dad2
}

Node* traverseToQuantNode(Node* dq) {
  TORCH_INTERNAL_ASSERT(dq != nullptr);
  TORCH_INTERNAL_ASSERT(dq->inputs().size() != 0);
  Node* intrepr = dq->inputs()[0]->node();
  TORCH_INTERNAL_ASSERT(intrepr != nullptr);
  TORCH_INTERNAL_ASSERT(intrepr->inputs().size() != 0);
  return intrepr->inputs()[0]->node();
}

Value* insertScalarType(Node* ins_node, at::ScalarType t) {
  TORCH_INTERNAL_ASSERT(t != at::ScalarType::Undefined);
  WithInsertPoint ins(ins_node);
  // ScalarType inserted before ins_node node which is
  // beginning of the quant-dequant pattern
  Value* scalartype_v =
      ins_node->owningGraph()->insertConstant(IValue(static_cast<int>(t)));
  return scalartype_v;
}

// Create Quant Node
Node* createQuantNode(Value* v, Graph* g) {
  Node* quant = g->create(at::Symbol::fromQualString("aten::quantize_linear"));
  TORCH_INTERNAL_ASSERT(quant != nullptr, "Failed to create quant node");
  quant->output()->setDebugName(v->debugName() + ".quant");
  return quant;
}

// Create Dequant node
Node* createDeQuantNode(Value* v, Graph* g) {
  Node* dequant =
      g->create(at::Symbol::fromQualString("aten::_dequantize_linear"));
  TORCH_INTERNAL_ASSERT(dequant != nullptr, "Failed to create dequant node");
  dequant->output()->setDebugName(v->debugName() + ".dequant");
  return dequant;
}

// Create IntTensor Node
Node* createIntReprNode(Value* v, Graph* g) {
  Node* intrepr = g->create(at::Symbol::fromQualString("aten::int_repr"));
  TORCH_INTERNAL_ASSERT(intrepr != nullptr, "Failed to create inttensor node");
  intrepr->output()->setDebugName(v->debugName() + ".intrepr");
  return intrepr;
}

// Clone observer module and add it to the original module,
// and insert a call to observer forward function
Node* insertObserver(
    Value* v,
    Graph* g,
    script::Module& module,
    const QConfig& qconfig) {
  script::Module observer_module;
  if (v->node()->kind() == prim::GetAttr &&
      v->node()->s(attr::name) == "weight") {
    observer_module = std::get<1>(qconfig);
  } else {
    observer_module = std::get<0>(qconfig);
  }
  std::string observer_name = "observer_for_" + v->debugName();
  // Temporary workaround to skip inserting duplicate modules,
  // full support will come in next PR
  for (script::Slot s: module.get_module_slots()) {
    if (s.name() == observer_name) {
      return nullptr;
    }
  }
  script::Module observer = observer_module.clone();
  module.register_module(observer_name, observer);
  // Get handle of observer module
  Node* observer_instance = g->create(c10::prim::GetAttr);
  // self.observer_for_v
  observer_instance->addInput(g->inputs()[0]);
  observer_instance->s_(c10::attr::name, observer_name);
  observer_instance->output()->setDebugName(observer_name);
  observer_instance->output()->setType(observer.type());
  observer_instance->insertAfter(v->node());

  // Create forward method call
  Node* call = g->create(c10::prim::CallMethod);
  TORCH_INTERNAL_ASSERT(call != nullptr, "Failed to create forward call node");
  call->s_(c10::attr::name, "forward");
  call->addInput(observer_instance->output());
  call->addInput(v);
  call->output()->setType(v->type());
  call->output()->setDebugName(v->debugName() + ".observed");
  call->insertAfter(observer_instance);
  return call;
}

void fillQConfigMap(
    const script::Module& module,
    const QConfigDict& qconfig_dict,
    ModuleQConfigMap& map,
    const std::string& key = "",
    const c10::optional<QConfig>& parent_qconfig = c10::nullopt) {
  c10::optional<QConfig> qconfig;
  if (qconfig_dict.find(key) != qconfig_dict.end()) {
    qconfig = qconfig_dict.at(key);
  } else {
    qconfig = parent_qconfig;
  }
  map[module.module_object()] = qconfig;

  for (script::Slot s : module.get_module_slots()) {
    std::string child_key;
    if (key == "") {
      child_key = s.name();
    } else {
      child_key = key + "." + s.name();
    }
    fillQConfigMap(s.to_module(), qconfig_dict, map, child_key, qconfig);
  }
}

void InsertObserversImpl(
    script::Module& module,
    const std::string& method_name,
    const ModuleQConfigMap& module_qconfig_map,
    std::unordered_set<Value*>& values_to_skip) {
  script::Method method = module.get_method(method_name);
  auto graph = method.graph();
  ConstantPropagation(graph);
  intermediateValuesToSkipObserver(module, method_name, values_to_skip);
  // For storing all values that need to be instrumented with an observer call.
  std::vector<Value*> values_to_observe;

  // For traversing all blocks in the graph including subblocks.
  std::stack<Block*> blocks_to_visit;

  // Mark observer nodes for inputs so we dont add observers
  // for observers while traversing graph
  std::unordered_set<Node*> observer_for_input;

  // Add observer for external input nodes excluding parameters
  // These are treated as activation as they vary across batches
  // and need to be observed.

  // prim::Param nodes do not belong to the graph. Hence the Insert
  // point is the beginning of graph node. This also safe guards against
  // observing a potentially mutated value due to some in-place operation
  Value* self = graph->inputs()[0];
  std::unordered_set<Value*> values_observed;
  for (size_t idx = 1; idx < method.num_inputs(); ++idx) {
    auto& v = graph->inputs()[idx];
<<<<<<< HEAD
    if (valueNeedsToBeObserved(v) &&
        values_to_skip.count(v) == 0 &&
        values_observed.count(v) == 0 &&
        !valueObservedInAnotherMethod(v, self, module, child_module_set)) {
=======
    if (v->type()->isSubtypeOf(TensorType::get()) &&
        values_to_skip.count(v) == 0) {
>>>>>>> dc44dad2
      if (module_qconfig_map.count(module.module_object()) == 0) {
        // the module is added by us, it's an observer module
        continue;
      }
      values_observed.emplace(v);
      auto qconfig = module_qconfig_map.at(module.module_object());
      if (qconfig) {
        auto observer_node =
            insertObserver(v, v->owningGraph(), module, qconfig.value());
        if (observer_node) {
          observer_for_input.emplace(observer_node);
        }
      }
    }
  }

  blocks_to_visit.push(graph->block());
  while (!blocks_to_visit.empty()) {
    Block* b = blocks_to_visit.top();
    blocks_to_visit.pop();
    for (Node* n : b->nodes()) {
      // Skip nodes that we don't need to observe, e.g. 'prim::Constant' or
      // observer nodes
      if (observer_for_input.count(n) != 0) {
        continue;
      }

      // Record all outputs in the values_to_observe - we'll later add observers
      // for all values from it.
      for (Value* v : n->outputs()) {
<<<<<<< HEAD
        if (valueNeedsToBeObserved(v) &&
            values_to_skip.count(v) == 0 &&
            values_observed.count(v) == 0 &&
            !valueObservedInAnotherMethod(v, self, module, child_module_set)) {
=======
        if (values_to_skip.count(v) == 0) {
>>>>>>> dc44dad2
          values_to_observe.push_back(v);
          values_observed.emplace(v);
        }
        if (v->node()->kind() == prim::CallMethod) {
          // If we find a call to a method of a child module,
          // we'll recursively insert observers for the forward function to
          // the child module.
          auto module_instance = v->node()->inputs()[0];
          auto module_method_name = v->node()->s(attr::name);
          if (module_instance->node()->kind() == prim::GetAttr) {
            auto child_module_name = module_instance->node()->s(attr::name);
            auto child_module = module.find_module(child_module_name);
            TORCH_INTERNAL_ASSERT(
                child_module,
                "Child module " + child_module_name + " does not exist");
            // Recursively insert observer for the forward function of child module
            InsertObserversImpl(child_module.value(), module_method_name, module_qconfig_map, values_to_skip);
          } else {
            TORCH_INTERNAL_ASSERT(
                module_instance == graph->inputs()[0],
                "We only support call method either on %self"
                "or child instance in insert_observers_pass right now");
            InsertObserversImpl(module, module_method_name, module_qconfig_map, values_to_skip);
          }
        }
      }

      for (Block* subblock : n->blocks()) {
        blocks_to_visit.push(subblock);
      }
    }
  }

  // Actually add observer nodes.
  for (Value* v : values_to_observe) {
    // Skip inserting observer for bias
    if (v->node()->kind() == prim::GetAttr &&
        v->node()->s(c10::attr::name) == "bias") {
      continue;
    }
    auto qconfig = module_qconfig_map.at(module.module_object());
    // Skip inserting observer if no qconfig is specified
    if (qconfig) {
      insertObserver(v, v->owningGraph(), module, qconfig.value());
    }
  }
}

Node* insertQuantDeQuantCall(
    Value* v,
    const IValue& qparams,
    at::ScalarType t,
    bool insert_after = true) {
  Graph* g = v->node()->owningGraph();
  Node* quant = createQuantNode(v, g);
  Node* intrepr = createIntReprNode(v, g);
  Node* dequant = createDeQuantNode(v, g);
  Node* insert_point = insert_after ? v->node() : *g->nodes().begin();
  WithCurrentScope scope_guard(
      *insert_point->owningGraph(), insert_point->scope());
  WithInsertPoint ins(insert_point);

  // Add quant-intrepr-dequant nodes and replace for all uses of Value
  // Create qparam constant nodes
  TORCH_INTERNAL_ASSERT(qparams.isTuple(), "qparams must be tuple");
  auto tp = qparams.toTuple();
  IValue scale = tp->elements()[0].toTensor().item().toFloat();
  IValue zero_point = tp->elements()[1].toTensor().item().toInt();
  Value* scale_val = g->insertConstant(scale);
  Value* zero_point_val = g->insertConstant(zero_point);

  // Insert quant/int_repr/dequant nodes
  if (insert_after) {
    quant->insertAfter(insert_point);
  } else {
    quant->insertBefore(insert_point);
  }

  intrepr->insertAfter(quant);
  dequant->insertAfter(intrepr);

  // Attach inputs to quantization pattern nodes
  quant->addInput(v);
  intrepr->addInput(quant->output());
  dequant->addInput(intrepr->output());

  quant->addInput(scale_val);
  quant->addInput(zero_point_val);
  dequant->addInput(scale_val);
  dequant->addInput(zero_point_val);

  Value* scalar_type_val = insertScalarType(quant, t);
  TORCH_INTERNAL_ASSERT(scalar_type_val != nullptr);
  quant->addInput(scalar_type_val);
  dequant->addInput(scalar_type_val);
  return dequant;
}

// find the observer for Value `v` and return the name of the observer
c10::optional<std::string> findObserverName(Value* v) {
  for (const Use& u : v->uses()) {
    // Note that here we just check for the name of observer, but the ideally
    // we should be comparing the type of observer, this is a temporary
    // work around until data only clone of module.clone is supported.
    if (u.user->kind() == prim::CallMethod &&
        u.user->s(attr::name) == "forward") {
      auto module_instance = u.user->inputs().at(0);
      if (module_instance->node()->kind() == prim::GetAttr &&
          module_instance->node()->s(attr::name).find("observer_for_") !=
              std::string::npos) {
        return module_instance->node()->s(attr::name);
      }
    }
  }
  return c10::nullopt;
}

class QuantizeHelper {
 public:
  QuantizeHelper(const script::Module& m) : module_(m) {}
  IValue getQParams(Value* v);
  c10::optional<script::Module> findChildModuleToQuantize(Value* child_instance);
  void quantizeBias(Value* v);
  void quantizeTensor(Value* v, bool insert_after = true);
  void removeObserver(Value* v, const std::string& observer_name);
  void destroyNodes() {
    // Destroy observer forward calls
    for (auto& n : nodes_to_destroy_) {
      n->destroy();
    }
  }

 private:
  const script::Module& module_;
  std::vector<std::string> observer_modules_to_remove_;
  std::vector<Node*> nodes_to_destroy_;
};

void QuantizeHelper::removeObserver(
    Value* v,
    const std::string& observer_name) {
  // remove observer_module
  observer_modules_to_remove_.push_back(observer_name);
  // remove observer forward call
  for (const Use& u : v->uses()) {
    Node* user = u.user;
    if (user->kind() == prim::CallMethod && user->s(attr::name) == "forward" &&
        user->inputs()[0]->node()->kind() == prim::GetAttr &&
        user->inputs()[0]->node()->s(attr::name) == observer_name) {
      // Observer forward call node
      nodes_to_destroy_.push_back(user);
      // GetAttr node for observer module
      nodes_to_destroy_.push_back(user->inputs()[0]->node());
    }
  }
}

IValue QuantizeHelper::getQParams(Value* v) {
  TORCH_INTERNAL_ASSERT(v->type()->isSubtypeOf(TensorType::get()));
  auto observer_name = findObserverName(v);
  TORCH_INTERNAL_ASSERT(
      observer_name,
      "getQParams expects the corresponding observer for ",
      v->debugName(),
      " exists.");
  auto observer_module = module_.find_module(observer_name.value());
  TORCH_INTERNAL_ASSERT(
      observer_module,
      "getQParams expects the corresponding observer for ",
      v->debugName(),
      " exists.");
  auto calculate_qparams =
      observer_module.value().get_method("calculate_qparams");
  IValue qparams = calculate_qparams(std::vector<IValue>());
  return qparams;
}

double getScale(const IValue& qparam) {
  return qparam.toTuple()->elements()[0].toTensor().item().toDouble();
}

void QuantizeHelper::quantizeBias(Value* v) {
  // Traverse to the place where this is used
  std::vector<Symbol> ops_with_bias = {Symbol::aten("conv2d"),
                                       Symbol::aten("_convolution")};
  for (const auto& use : v->uses()) {
    if (std::find(
            ops_with_bias.begin(), ops_with_bias.end(), use.user->kind()) !=
        ops_with_bias.end()) {
      // Make sure there is no observer module for bias
      auto observer_name = findObserverName(v);
      TORCH_INTERNAL_ASSERT(!observer_name, "bias should not be observed!");
      Value* activation = use.user->inputs()[0];
      Value* weight = use.user->inputs()[1];
      // Get qparam from activation
      IValue act_qparam = getQParams(activation);
      // Get qparam from weight
      IValue weight_qparam = getQParams(weight);
      IValue bias_scale = at::scalar_tensor(
          c10::Scalar(getScale(act_qparam) * getScale(weight_qparam)),
          at::kDouble);
      IValue bias_qparam = c10::ivalue::Tuple::create(
          std::vector<IValue>({bias_scale, at::scalar_tensor(c10::Scalar(0))}),
          act_qparam.toTuple()->type);
      Node* dequant = insertQuantDeQuantCall(v, bias_qparam, at::kQInt32);
      v->replaceAllUsesWith(dequant->output());
      Node* q = traverseToQuantNode(dequant);
      TORCH_INTERNAL_ASSERT(q != nullptr);
      q->replaceInputWith(dequant->output(), v);
    }
  }
}

void QuantizeHelper::quantizeTensor(Value* v, bool insert_after) {
  auto observer_name = findObserverName(v);
  if (!observer_name) {
    return;
  }
  IValue qparams = getQParams(v);
  removeObserver(v, observer_name.value());
  Node* dequant;
  if (v->node()->kind() == prim::GetAttr &&
      v->node()->s(c10::attr::name) == "weight") {
    dequant = insertQuantDeQuantCall(v, qparams, at::kQInt8);
  } else {
    dequant = insertQuantDeQuantCall(v, qparams, at::kQUInt8, insert_after);
  }
  v->replaceAllUsesWith(dequant->output());
  Node* q = traverseToQuantNode(dequant);
  TORCH_INTERNAL_ASSERT(q);
  q->replaceInputWith(dequant->output(), v);
}

c10::optional<script::Module> QuantizeHelper::findChildModuleToQuantize(
    Value* child_instance) {
  TORCH_INTERNAL_ASSERT(
      child_instance->node()->kind() == prim::GetAttr,
      "Child instance should come from GetAttr.");
  auto child_module_name = child_instance->node()->s(attr::name);
  if (child_module_name.find("observer_for_") == std::string::npos) {
    auto child_module = module_.find_module(child_module_name);
    TORCH_INTERNAL_ASSERT(
        child_module,
        "InsertQuantDeQuant - Child module " + child_module_name +
        " does not exist");
    return child_module;
  }
  return c10::nullopt;
}

void InsertQuantDeQuantImpl(
    script::Module& module,
    const std::string& method_name) {
  script::Method method = module.get_method(method_name);
  auto graph = method.graph();

  // prim::Param nodes do not belong to the graph. Hence the Insert
  // point is the beginning of graph node. This also safe guards against
  // observing a potentially mutated value due to some in-place operation
  std::vector<Value*> input_values;
  for (size_t idx = 1; idx < method.num_inputs(); ++idx) {
    auto& v = graph->inputs()[idx];
    if (v->type()->isSubtypeOf(TensorType::get())) {
      input_values.push_back(v);
    }
  }

  QuantizeHelper qh(module);
  std::stack<Block*> blocks_to_visit;
  blocks_to_visit.push(graph->block());
  while (!blocks_to_visit.empty()) {
    Block* b = blocks_to_visit.top();
    blocks_to_visit.pop();
    for (auto it = b->nodes().begin(), end = b->nodes().end(); it != end;) {
      Node* n = *it++;
      for (Value* v : n->outputs()) {
        if (v->type()->isSubtypeOf(TensorType::get())) {
          if (v->node()->kind() == prim::CallMethod) {
            auto module_instance = v->node()->inputs()[0];
            auto module_method_name = v->node()->s(attr::name);
            // calling method on self
            if (module_instance == graph->inputs()[0]) {
              InsertQuantDeQuantImpl(module, module_method_name);
            } else {
              auto child_module = qh.findChildModuleToQuantize(module_instance);
              if (child_module) {
                InsertQuantDeQuantImpl(child_module.value(), module_method_name);
              }
            }
          }
          if (v->node()->kind() == prim::GetAttr &&
              v->node()->s(c10::attr::name) == "bias") {
            qh.quantizeBias(v);
          } else {
            qh.quantizeTensor(v);
          }
        }
      }

      for (Block* subblock : n->blocks()) {
        blocks_to_visit.push(subblock);
      }
    }
  }

  for (Value* v : input_values) {
    qh.quantizeTensor(v, false);
  }

  qh.destroyNodes();
}

} // namespace

TORCH_API void InsertObservers(
    script::Module& module,
    const std::string& method_name,
    const QConfigDict& qconfig_dict) {
  ModuleQConfigMap module_qconfig_map;
  // Set of child modules that has the same qconfig
  // as parent module, used for avoiding inserting
  // observers for Tensors that's used in child module
  // and produced by the child module if that module has
  // the same qconfig as the parent module.
  fillQConfigMap(module,
                 qconfig_dict,
                 module_qconfig_map);
  std::unordered_set<Value*> values_to_skip;
  InsertObserversImpl(module,
                      method_name,
                      module_qconfig_map,
                      values_to_skip);
}

script::Module InsertQuantDeQuant(
    script::Module& input_module,
    const std::string& method_name) {
  script::Module module = input_module.clone();
  InsertQuantDeQuantImpl(module, method_name);

  // NOTE: Remove observer module does not work right now, we'll return
  // the module with observer modules as a temporary workaround
  // TODO: remove observer modules after we have a remove_module API
  return module;
}

// PyBind APIs
void PropagateQuantInfo(std::shared_ptr<Graph>& graph) {
  throw std::runtime_error("Pass not implemented yet!");
}

void QuantLinting(std::shared_ptr<Graph>& graph) {
  throw std::runtime_error("Pass not implemented yet!");
}

void FoldQuantNodesIntoInputsOutputs(std::shared_ptr<Graph>& graph) {
  throw std::runtime_error("Pass not implemented yet!");
}

void QuantFusion(std::shared_ptr<Graph>& graph) {
  // First fuse aten::linear op
  FuseLinear(graph);
  const std::unordered_map<std::string, std::string> pattern_and_replacements = {
    // quantized::conv2d
    {R"(
graph(%a_quant, %w_quant, %b_quant, %a_scale, %a_zero_point, %a_dtype, %w_scale, %w_zero_point, %w_dtype, %b_scale, %b_zero_point, %b_dtype, %r_scale, %r_zero_point, %r_dtype, %c, %d, %e, %f):
        %a_intrepr = aten::int_repr(%a_quant)
        %a_dequant = aten::_dequantize_linear(%a_intrepr, %a_scale, %a_zero_point, %a_dtype)
        %w_intrepr = aten::int_repr(%w_quant)
        %w_dequant = aten::_dequantize_linear(%w_intrepr, %w_scale, %w_zero_point, %w_dtype)
        %b_intrepr = aten::int_repr(%b_quant)
        %b_dequant = aten::_dequantize_linear(%b_intrepr, %b_scale, %b_zero_point, %b_dtype)
        %r = aten::conv2d(%a_dequant, %w_dequant, %b_dequant, %c, %d, %e, %f)
        %r_quant = aten::quantize_linear(%r, %r_scale, %r_zero_point, %r_dtype)
        return (%r_quant))",
     R"(
graph(%a_quant, %w_quant, %b_quant, %a_scale, %a_zero_point, %a_dtype, %w_scale, %w_zero_point, %w_dtype, %b_scale, %b_zero_point, %b_dtype, %r_scale, %r_zero_point, %r_dtype, %stride, %padding, %dilation, %groups):
        %0 : int = prim::Constant[value=0]()
        %1 : int = prim::Constant[value=1]()
        %2 : int = prim::Constant[value=2]()
        %3 : int = prim::Constant[value=3]()
        %in_param : int[] = prim::ListConstruct(%0, %2, %3, %1)
        %a_perm : Tensor = aten::permute(%a_quant, %in_param)
        %w_perm : Tensor = aten::permute(%w_quant, %in_param)
        %w_packed = quantized::conv_prepack(%w_perm, %stride, %padding, %dilation, %groups)
        %r = quantized::conv2d(%a_perm, %w_packed, %b_quant, %stride, %padding, %dilation, %groups, %r_scale, %r_zero_point)
        %out_param : int[] = prim::ListConstruct(%0, %3, %1, %2)
        %r_perm = aten::permute(%r, %out_param)
        return (%r_perm))"},
    // quantized::linear
    {R"(
graph(%a_quant, %w_quant, %b_quant, %a_scale, %a_zero_point, %a_dtype, %w_scale, %w_zero_point, %w_dtype, %b_scale, %b_zero_point, %b_dtype, %r_scale, %r_zero_point, %r_dtype):
        %a_intrepr = aten::int_repr(%a_quant)
        %a_dequant = aten::_dequantize_linear(%a_intrepr, %a_scale, %a_zero_point, %a_dtype)
        %w_intrepr = aten::int_repr(%w_quant)
        %w_dequant = aten::_dequantize_linear(%w_intrepr, %w_scale, %w_zero_point, %w_dtype)
        %b_intrepr = aten::int_repr(%b_quant)
        %b_dequant = aten::_dequantize_linear(%b_intrepr, %b_scale, %b_zero_point, %b_dtype)
        %r = aten::linear(%a_dequant, %w_dequant, %b_dequant)
        %r_quant = aten::quantize_linear(%r, %r_scale, %r_zero_point, %r_dtype)
        return (%r_quant))",
    R"(
graph(%a_quant, %w_quant, %b_quant, %a_scale, %a_zero_point, %a_dtype, %w_scale, %w_zero_point, %w_dtype, %b_scale, %b_zero_point, %b_dtype, %r_scale, %r_zero_point, %r_dtype):
        %0 : int = prim::Constant[value=0]()
        %1 : int = prim::Constant[value=1]()
        %2 : int = prim::Constant[value=2]()
        %3 : int = prim::Constant[value=3]()
        %in_param : int[] = prim::ListConstruct(%0, %2, %3, %1)
        %a_perm : Tensor = aten::permute(%a_quant, %in_param)
        %w_perm : Tensor = aten::permute(%w_quant, %in_param)
        %w_packed = quantized::fbgemm_linear_prepack(%w_perm)
        %r = quantized::fbgemm_linear(%a_perm, %w_packed, %b_quant, %r_scale, %r_zero_point)
        %out_param : int[] = prim::ListConstruct(%0, %3, %1, %2)
        %r_perm = aten::permute(%r, %out_param)
        return (%r_perm))"}
  };
  for (const auto& item: pattern_and_replacements) {
    SubgraphRewriter rewriter;
    rewriter.RegisterRewritePattern(item.first, item.second);
    rewriter.runOnGraph(graph);
  }
}

struct ConvBNParameters {
  at::Tensor conv_w;
  at::Tensor conv_b;
  at::Tensor bn_rm;
  at::Tensor bn_rv;
  double bn_eps = 0.0;
  at::Tensor bn_w;
  at::Tensor bn_b;
};

/**
 * Given the current weight and bias tensors of a Conv2d module and parameters
 * of the BatchNorm2d module we're folding with, compute the updated values for
 * the weight and bias.
 *
 * The function is basically copied from torch/nn/utils/fusion.py
 */
static std::tuple<at::Tensor, at::Tensor> computeUpdatedConvWeightAndBias(
    const ConvBNParameters& p) {
  at::Tensor bn_var_rsqrt = at::rsqrt(p.bn_rv + p.bn_eps);
  at::Tensor new_w = p.conv_w * (p.bn_w * bn_var_rsqrt).reshape({-1, 1, 1, 1});
  at::Tensor new_b = (p.conv_b - p.bn_rm) * bn_var_rsqrt * p.bn_w + p.bn_b;
  return std::make_tuple(new_w, new_b);
}

static bool tryExtractingConvBNParameters(
    script::Module& conv,
    script::Module& bn,
    ConvBNParameters& r) {
  if (!conv.find_parameter("weight") || !bn.find_parameter("weight") ||
      !bn.find_parameter("bias")) {
    return false;
  }
  if (!bn.find_attribute("running_mean") || !bn.find_attribute("running_var") ||
      !bn.get_attribute("running_mean").isTensor() ||
      !bn.get_attribute("running_var").isTensor()) {
    return false;
  }

  r.bn_rm = bn.get_attribute("running_mean").toTensor();
  r.bn_rv = bn.get_attribute("running_var").toTensor();
  r.bn_eps = 1e-5; // TODO: allow access to the actual value. NOLINT
                   // Now we cannot do it because we inline all fields that are
                   // in __constants__ and lose all tracks of them.
  r.bn_w = bn.get_parameter("weight");
  r.bn_b = bn.get_parameter("bias");

  r.conv_w = conv.get_parameter("weight");
  if (conv.find_parameter("bias")) {
    r.conv_b = conv.get_parameter("bias");
  } else {
    r.conv_b = at::zeros_like(r.bn_rm);
  }

  return true;
}

void FoldConvBatchNorm2d(const script::Module& module) {
  std::string pattern = R"IR(
graph(%self, %x):
    %conv_submodule = match::module[name="Conv2d"](%self)
    %conv_out = prim::CallMethod[name="forward"](%conv_submodule, %x)
    %bn_submodule = match::module[name="BatchNorm2d"](%self)
    %bn_out = prim::CallMethod[name="forward"](%bn_submodule, %conv_out)
    return (%bn_out))IR";

  Graph pattern_graph;
  std::unordered_map<std::string, Value*> vmap;
  script::parseIR(pattern, &pattern_graph, vmap);
  Value* pattern_conv_out = vmap["conv_out"];
  Value* pattern_bn_out = vmap["bn_out"];
  Value* pattern_conv_submodule = vmap["conv_submodule"];
  Value* pattern_bn_submodule = vmap["bn_submodule"];
  Node* pattern_conv = pattern_conv_out->node();
  Node* pattern_bn = pattern_bn_out->node();

  // We will put submodules into this worklist and keep processing items from it
  // one by one. We start by just putting the top module there.
  std::stack<script::Module> worklist({module});
  while (!worklist.empty()) {
    script::Module current = worklist.top();
    worklist.pop();

    // Queue submodules for processing
    for (const script::Module& submodule : current.get_modules()) {
      worklist.push(submodule);
    }

    // Process forward method of the current module
    std::unordered_map<Value*, Value*> rewrite_map;
    std::vector<Value*> values_to_rewrite;
    std::unordered_set<Node*> nodes_to_delete;

    script::Method method = current.get_method("forward");
    GRAPH_DUMP(
        current.name().name() + "::forward() before Conv2d-BatchNorm2d folding",
        method.graph());
    const auto& matches = findPatternMatches(pattern_graph, *method.graph());

    for (const Match& match : matches) {
      GRAPH_DEBUG("Checking next match...");
      Node* matched_conv = match.nodes_map.at(pattern_conv);
      Node* matched_bn = match.nodes_map.at(pattern_bn);
      Node* matched_conv_submodule =
          match.values_map.at(pattern_conv_submodule)->node();
      Node* matched_bn_submodule =
          match.values_map.at(pattern_bn_submodule)->node();

      TORCH_INTERNAL_ASSERT(matched_conv_submodule->kind() == prim::GetAttr);
      TORCH_INTERNAL_ASSERT(matched_bn_submodule->kind() == prim::GetAttr);

      script::Module conv_submodule =
          current.get_module(matched_conv_submodule->s(Symbol::attr("name")));
      script::Module bn_submodule =
          current.get_module(matched_bn_submodule->s(Symbol::attr("name")));

      ConvBNParameters params;
      if (!tryExtractingConvBNParameters(
              conv_submodule, bn_submodule, params)) {
        GRAPH_DEBUG(
            "Conv and BN modules didn't have all required parameters or attributes...");
        continue;
      }

      // We are using a separate vector for saving Values we want to rewrite to
      // make sure that the order in which we perform these transformations is
      // deterministic. Iterating through keys of rewrite_map would result in
      // non-determinism that might not manifest as a bug now, but can bite us
      // later.
      values_to_rewrite.push_back(matched_bn->output());
      rewrite_map[matched_bn->output()] = matched_conv->output();
      GRAPH_UPDATE(
          "Rewriting %",
          matched_bn->output()->debugName(),
          " with %",
          matched_conv->output()->debugName());

      nodes_to_delete.insert(matched_bn);
      GRAPH_UPDATE("Deleting ", *matched_bn);

      auto new_w_b = computeUpdatedConvWeightAndBias(params);
      params.conv_w.set_data(std::get<0>(new_w_b));
      params.conv_b.set_data(std::get<1>(new_w_b));
    }

    // Perform planned rewritings
    for (auto v : values_to_rewrite) {
      v->replaceAllUsesWith(rewrite_map.at(v));
    }

    // Perform planned deletions
    for (auto n : nodes_to_delete) {
      n->removeAllInputs();
    }
    for (auto n : nodes_to_delete) {
      n->destroy();
    }
  }
}

void FoldQuantize(
    script::Module& module,
    const std::string& method_name) {
  const std::string pattern = R"(
graph(%self, %scale, %zero_point, %dtype):
   %weight = prim::GetAttr[name="weight"](%self)
   %weight_quant = aten::quantize_linear(%weight, %scale, %zero_point, %dtype)
   return (%weight_quant))";
  Graph pattern_graph;
  std::unordered_map<std::string, Value*> vmap;
  script::parseIR(pattern, &pattern_graph, vmap);
  auto method = module.get_method(method_name);
  auto graph = method.graph();
  auto matches = findPatternMatches(pattern_graph, *graph);
  for (const auto& match: matches) {
    auto match_vmap = match.values_map;
    auto* weight = match_vmap.at(vmap.at("weight"));
    TORCH_INTERNAL_ASSERT(
        weight->node()->kind() == prim::GetAttr,
        "Expected to get weight from prim::GetAttr");
    TORCH_INTERNAL_ASSERT(
        weight->node()->s(attr::name) == "weight",
        "Expected attribute name to be weight but got: ", weight->node()->s(attr::name));
    auto float_weight = module.get_parameter("weight").variable_data();
    auto scale = toIValue(match_vmap.at(vmap.at("scale"))).value().toDouble();
    auto zero_point = toIValue(match_vmap.at(vmap.at("zero_point"))).value().toInt();
    auto dtype = toIValue(match_vmap.at(vmap.at("dtype"))).value().toScalarType();
    module.register_buffer("_quantized_weight", at::quantize_linear(float_weight, scale, zero_point, dtype));
  }

  std::string replacement = R"(
graph(%self, %scale, %zero_point, %dtype):
    %weight_quant = prim::GetAttr[name="_quantized_weight"](%self)
    return (%weight_quant))";
    SubgraphRewriter rewriter;
    rewriter.RegisterRewritePattern(pattern, replacement);
    rewriter.runOnGraph(graph);
}

} // namespace jit
} // namespace torch<|MERGE_RESOLUTION|>--- conflicted
+++ resolved
@@ -74,63 +74,6 @@
   return c10::nullopt;
 }
 
-<<<<<<< HEAD
-// Calling a method of a module with same qconfig
-// as current module, there are two cases,
-// 1. calling a method of self
-// 2. calling a method of child module that has the same
-// qconfig as the current module
-bool callMethodOfModuleWithSameQConfig(
-    Node* n,
-    Value* self,
-    const script::Module& module,
-    const ModulePtrSet& child_module_set) {
-  if (n->kind() != prim::CallMethod) {
-    return false;
-  }
-  auto* module_instance = n->inputs()[0];
-  if (module_instance == self) {
-    // Calling a method of current module
-    return true;
-  }
-  // calling a method of child module
-  auto child_module = findChildModule(module_instance, module);
-  if ((child_module &&
-       child_module_set.count(child_module.value().module_object()) > 0)) {
-    return true;
-  }
-  return false;
-}
-
-bool valueObservedInAnotherMethod(
-    Value* v,
-    Value* self,
-    const script::Module& module,
-    const ModulePtrSet& child_module_set) {
-  // Case 1. Value is produced by forward call of a child module
-  if (callMethodOfModuleWithSameQConfig(v->node(), self, module, child_module_set)) {
-    return true;
-  }
-
-  // Case 2. Value is used by a forward call of child module
-  // There is some complication when we have multiple uses of the value, let's say
-  // it is used in a child module, and also in the parent module, in this case
-  // we have to insert observer, but in insert_quant_dequant pass we'll have
-  // to replace uses of the original value with either output of dequant only
-  // if it is used in parent module, this case is not handled here, we can do
-  // it in a separate PR if this is needed.
-  for (const Use& u : v->uses()) {
-    if (callMethodOfModuleWithSameQConfig(u.user, self, module, child_module_set)) {
-      if (v->uses().size() > 1) {
-        TORCH_WARN("Value has multiple uses, but we only support skipping observer for \
-                   one use right now.");
-      }
-      return true;
-    }
-  }
-  return false;
-}
-
 bool nodeQuantizable(Node* n) {
   static std::vector<Symbol> aten_funcs = {
     Symbol::aten("conv2d"),
@@ -165,10 +108,6 @@
     }
   }
   return false;
-=======
-static bool outputsNeedToBeObserved(Node* n) {
-  return n->kind() != prim::Constant;
->>>>>>> dc44dad2
 }
 
 Node* traverseToQuantNode(Node* dq) {
@@ -315,15 +254,9 @@
   std::unordered_set<Value*> values_observed;
   for (size_t idx = 1; idx < method.num_inputs(); ++idx) {
     auto& v = graph->inputs()[idx];
-<<<<<<< HEAD
     if (valueNeedsToBeObserved(v) &&
         values_to_skip.count(v) == 0 &&
-        values_observed.count(v) == 0 &&
-        !valueObservedInAnotherMethod(v, self, module, child_module_set)) {
-=======
-    if (v->type()->isSubtypeOf(TensorType::get()) &&
-        values_to_skip.count(v) == 0) {
->>>>>>> dc44dad2
+        values_observed.count(v) == 0) {
       if (module_qconfig_map.count(module.module_object()) == 0) {
         // the module is added by us, it's an observer module
         continue;
@@ -354,14 +287,9 @@
       // Record all outputs in the values_to_observe - we'll later add observers
       // for all values from it.
       for (Value* v : n->outputs()) {
-<<<<<<< HEAD
         if (valueNeedsToBeObserved(v) &&
             values_to_skip.count(v) == 0 &&
-            values_observed.count(v) == 0 &&
-            !valueObservedInAnotherMethod(v, self, module, child_module_set)) {
-=======
-        if (values_to_skip.count(v) == 0) {
->>>>>>> dc44dad2
+            values_observed.count(v) == 0) {
           values_to_observe.push_back(v);
           values_observed.emplace(v);
         }
